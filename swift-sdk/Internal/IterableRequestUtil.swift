--- conflicted
+++ resolved
@@ -9,18 +9,6 @@
 import Foundation
 
 struct IterableRequestUtil {
-<<<<<<< HEAD
-    static func createPostRequest(forApiEndPoint apiEndPoint: String, path: String, args: [String: String]? = nil, body: [AnyHashable: Any]? = nil) -> URLRequest? {
-        return createPostRequest(forApiEndPoint: apiEndPoint, path: path, args: args, body: dictToJsonData(body))
-    }
-    
-    static func createPostRequest<T: Encodable>(forApiEndPoint apiEndPoint:String, path: String, args: [String: String]? = nil, body: T) -> URLRequest? {
-        return createPostRequest(forApiEndPoint: apiEndPoint, path: path, args: args, body: try? JSONEncoder().encode(body))
-    }
-    
-    static func createPostRequest(forApiEndPoint apiEndPoint: String, path: String, args: [String: String]? = nil, body: Data? = nil) -> URLRequest? {
-        guard let url = getUrlComponents(forApiEndPoint: apiEndPoint, path:path, args: args)?.url else {
-=======
     static func createPostRequest(forApiEndPoint apiEndPoint: String, path: String, apiKey: String, args: [String: String]? = nil, body: [AnyHashable: Any]? = nil) -> URLRequest? {
         return createPostRequest(forApiEndPoint: apiEndPoint, path: path, apiKey: apiKey, args: args, body: dictToJsonData(body))
     }
@@ -31,7 +19,6 @@
     
     static func createPostRequest(forApiEndPoint apiEndPoint: String, path: String, apiKey: String, args: [String: String]? = nil, body: Data? = nil) -> URLRequest? {
         guard let url = getUrlComponents(forApiEndPoint: apiEndPoint, path: path, args: args)?.url else {
->>>>>>> 33d943c4
             return nil
         }
         
