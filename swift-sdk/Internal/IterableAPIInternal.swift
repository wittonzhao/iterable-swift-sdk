//
//  Created by Tapash Majumder on 5/30/18.
//  Copyright © 2018 Iterable. All rights reserved.
//

import Foundation
import UIKit
import UserNotifications

struct DeviceMetadata: Codable {
    let deviceId: String
    let platform: String
    let appPackageName: String
}

final class IterableAPIInternal: NSObject, PushTrackerProtocol, AuthProvider {
    var apiKey: String
    
    var email: String? {
        get {
            return _email
        } set {
            guard newValue != _email else {
                return
            }
            
            logoutPreviousUser()
            
            _email = newValue
            _userId = nil
            storeEmailAndUserId()
            
            loginNewUser()
        }
    }
    
    var userId: String? {
        get {
            return _userId
        } set {
            guard newValue != _userId else {
                return
            }
            
            logoutPreviousUser()
            
            _userId = newValue
            _email = nil
            storeEmailAndUserId()
            
            loginNewUser()
        }
    }
    
    var deviceId: String {
        if let value = localStorage.deviceId {
            return value
        } else {
            let value = IterableUtil.generateUUID()
            localStorage.deviceId = value
            return value
        }
    }
    
    var deviceMetadata: DeviceMetadata {
        return DeviceMetadata(deviceId: deviceId,
                              platform: JsonValue.iOS.jsonStringValue,
                              appPackageName: Bundle.main.appPackageName ?? "")
    }
    
    var lastPushPayload: [AnyHashable: Any]? {
        return localStorage.getPayload(currentDate: dateProvider.currentDate)
    }
    
    var attributionInfo: IterableAttributionInfo? {
        get {
            return localStorage.getAttributionInfo(currentDate: dateProvider.currentDate)
        } set {
            let expiration = Calendar.current.date(byAdding: .hour,
                                                   value: Const.UserDefaults.attributionInfoExpiration,
                                                   to: dateProvider.currentDate)
            localStorage.save(attributionInfo: newValue, withExpiration: expiration)
        }
    }
    
    // AuthProvider Protocol
    var auth: Auth {
        return Auth(userId: userId, email: email)
    }
    
    lazy var inAppManager: IterableInternalInAppManagerProtocol = {
        self.dependencyContainer.createInAppManager(config: self.config, apiClient: self.apiClient, deviceMetadata: deviceMetadata)
    }()
    
    func register(token: Data,
                  onSuccess: OnSuccessHandler? = IterableAPIInternal.defaultOnSuccess(identifier: "registerToken"),
                  onFailure: OnFailureHandler? = IterableAPIInternal.defaultOnFailure(identifier: "registerToken")) {
        guard let appName = pushIntegrationName else {
            ITBError("registerToken: appName is nil")
            onFailure?("Not registering device token - appName must not be nil", nil)
            return
        }
        
        // check notificationsEnabled then call register with enabled/not-not enabled
        notificationStateProvider.notificationsEnabled.onSuccess { enabled in
            self.register(token: token,
                          appName: appName,
                          pushServicePlatform: self.config.pushPlatform,
                          notificationsEnabled: enabled,
                          onSuccess: onSuccess,
                          onFailure: onFailure)
        }.onError { _ in
            self.register(token: token,
                          appName: appName,
                          pushServicePlatform: self.config.pushPlatform,
                          notificationsEnabled: false,
                          onSuccess: onSuccess,
                          onFailure: onFailure)
        }
    }
    
    @discardableResult private func register(token: Data,
                                             appName: String,
                                             pushServicePlatform: PushServicePlatform,
                                             notificationsEnabled: Bool,
                                             onSuccess: OnSuccessHandler? = IterableAPIInternal.defaultOnSuccess(identifier: "registerToken"),
                                             onFailure: OnFailureHandler? = IterableAPIInternal.defaultOnFailure(identifier: "registerToken")) -> Future<SendRequestValue, SendRequestError> {
        hexToken = token.hexString()
        
        let pushServicePlatformString = IterableAPIInternal.pushServicePlatformToString(pushServicePlatform, apnsType: dependencyContainer.apnsTypeChecker.apnsType)
        
        return IterableAPIInternal.call(successHandler: onSuccess,
                                        andFailureHandler: onFailure,
                                        forResult: apiClient.register(hexToken: hexToken!,
                                                                      appName: appName,
                                                                      deviceId: deviceId,
                                                                      sdkVersion: localStorage.sdkVersion,
                                                                      pushServicePlatform: pushServicePlatformString,
                                                                      notificationsEnabled: notificationsEnabled))
    }
    
    func disableDeviceForCurrentUser(withOnSuccess onSuccess: OnSuccessHandler? = IterableAPIInternal.defaultOnSuccess(identifier: "disableDevice"),
                                     onFailure: OnFailureHandler? = IterableAPIInternal.defaultOnFailure(identifier: "disableDevice")) {
        disableDevice(forAllUsers: false, onSuccess: onSuccess, onFailure: onFailure)
    }
    
    func disableDeviceForAllUsers(withOnSuccess onSuccess: OnSuccessHandler? = IterableAPIInternal.defaultOnSuccess(identifier: "disableDevice"),
                                  onFailure: OnFailureHandler? = IterableAPIInternal.defaultOnFailure(identifier: "disableDevice")) {
        disableDevice(forAllUsers: true, onSuccess: onSuccess, onFailure: onFailure)
    }
    
    func updateUser(_ dataFields: [AnyHashable: Any],
                    mergeNestedObjects: Bool,
                    onSuccess: OnSuccessHandler? = IterableAPIInternal.defaultOnSuccess(identifier: "updateUser"),
                    onFailure: OnFailureHandler? = IterableAPIInternal.defaultOnFailure(identifier: "updateUser")) {
        IterableAPIInternal.call(successHandler: onSuccess,
                                 andFailureHandler: onFailure,
                                 forResult: apiClient.updateUser(dataFields, mergeNestedObjects: mergeNestedObjects))
    }
    
    func updateEmail(_ newEmail: String,
                     onSuccess: OnSuccessHandler? = IterableAPIInternal.defaultOnSuccess(identifier: "updateEmail"),
                     onFailure: OnFailureHandler? = IterableAPIInternal.defaultOnFailure(identifier: "updateEmail")) {
        apiClient.updateEmail(newEmail: newEmail).onSuccess { json in
            if let _ = self.email {
                // we change the email only if we were using email before
                self.email = newEmail
            }
            onSuccess?(json)
        }.onError { error in
            onFailure?(error.reason, error.data)
        }
    }
    
    func trackPurchase(_ total: NSNumber,
                       items: [CommerceItem],
                       dataFields: [AnyHashable: Any]? = nil,
                       onSuccess: OnSuccessHandler? = IterableAPIInternal.defaultOnSuccess(identifier: "trackPurchase"),
                       onFailure: OnFailureHandler? = IterableAPIInternal.defaultOnFailure(identifier: "trackPurchase")) {
        IterableAPIInternal.call(successHandler: onSuccess,
                                 andFailureHandler: onFailure,
                                 forResult: apiClient.track(purchase: total, items: items, dataFields: dataFields))
    }
    
    func trackPushOpen(_ userInfo: [AnyHashable: Any],
                       dataFields: [AnyHashable: Any]? = nil,
                       onSuccess: OnSuccessHandler? = IterableAPIInternal.defaultOnSuccess(identifier: "trackPushOpen"),
                       onFailure: OnFailureHandler? = IterableAPIInternal.defaultOnFailure(identifier: "trackPushOpen")) {
        save(pushPayload: userInfo)
        
        if let metadata = IterablePushNotificationMetadata.metadata(fromLaunchOptions: userInfo), metadata.isRealCampaignNotification() {
            trackPushOpen(metadata.campaignId,
                          templateId: metadata.templateId,
                          messageId: metadata.messageId,
                          appAlreadyRunning: false,
                          dataFields: dataFields,
                          onSuccess: onSuccess,
                          onFailure: onFailure)
        } else {
            onFailure?("Not tracking push open - payload is not an Iterable notification, or is a test/proof/ghost push", nil)
        }
    }
    
    func trackPushOpen(_ campaignId: NSNumber,
                       templateId: NSNumber?,
                       messageId: String?,
                       appAlreadyRunning: Bool,
                       dataFields: [AnyHashable: Any]? = nil,
                       onSuccess: OnSuccessHandler? = IterableAPIInternal.defaultOnSuccess(identifier: "trackPushOpen"),
                       onFailure: OnFailureHandler? = IterableAPIInternal.defaultOnFailure(identifier: "trackPushOpen")) {
        IterableAPIInternal.call(successHandler: onSuccess,
                                 andFailureHandler: onFailure,
                                 forResult: apiClient.track(pushOpen: campaignId,
                                                            templateId: templateId,
                                                            messageId: messageId,
                                                            appAlreadyRunning: appAlreadyRunning,
                                                            dataFields: dataFields))
    }
    
    private func save(pushPayload payload: [AnyHashable: Any]) {
        let expiration = Calendar.current.date(byAdding: .hour,
                                               value: Const.UserDefaults.payloadExpiration,
                                               to: dateProvider.currentDate)
        localStorage.save(payload: payload, withExpiration: expiration)
        
        if let metadata = IterablePushNotificationMetadata.metadata(fromLaunchOptions: payload) {
            if let templateId = metadata.templateId, let messageId = metadata.messageId {
                attributionInfo = IterableAttributionInfo(campaignId: metadata.campaignId, templateId: templateId, messageId: messageId)
            }
        }
    }
    
    func track(_ eventName: String,
               dataFields: [AnyHashable: Any]? = nil,
               onSuccess: OnSuccessHandler? = IterableAPIInternal.defaultOnSuccess(identifier: "track"),
               onFailure: OnFailureHandler? = IterableAPIInternal.defaultOnFailure(identifier: "track")) {
        IterableAPIInternal.call(successHandler: onSuccess,
                                 andFailureHandler: onFailure,
                                 forResult: apiClient.track(event: eventName, dataFields: dataFields))
    }
    
    func updateSubscriptions(_ emailListIds: [NSNumber]?,
                             unsubscribedChannelIds: [NSNumber]?,
                             unsubscribedMessageTypeIds: [NSNumber]?,
                             subscribedMessageTypeIds: [NSNumber]?,
                             campaignId: NSNumber?,
                             templateId: NSNumber?) {
        IterableAPIInternal.call(successHandler: IterableAPIInternal.defaultOnSuccess(identifier: "updateSubscriptions"),
                                 andFailureHandler: IterableAPIInternal.defaultOnFailure(identifier: "updateSubscriptions"),
                                 forResult: apiClient.updateSubscriptions(emailListIds,
                                                                          unsubscribedChannelIds: unsubscribedChannelIds,
                                                                          unsubscribedMessageTypeIds: unsubscribedMessageTypeIds,
                                                                          subscribedMessageTypeIds: subscribedMessageTypeIds,
                                                                          campaignId: campaignId,
                                                                          templateId: templateId))
    }
    
    // deprecated - will be removed in version 6.3.x or above
    func trackInAppOpen(_ messageId: String) {
        IterableAPIInternal.call(successHandler: IterableAPIInternal.defaultOnSuccess(identifier: "trackInAppOpen"),
                                 andFailureHandler: IterableAPIInternal.defaultOnFailure(identifier: "trackInAppOpen"),
                                 forResult: apiClient.track(inAppOpen: messageId))
    }
    
    func trackInAppOpen(_ message: IterableInAppMessage, location: InAppLocation, inboxSessionId: String? = nil) {
        let result = apiClient.track(inAppOpen: InAppMessageContext.from(message: message, location: location, inboxSessionId: inboxSessionId))
        IterableAPIInternal.call(successHandler: IterableAPIInternal.defaultOnSuccess(identifier: "trackInAppOpen"),
                                 andFailureHandler: IterableAPIInternal.defaultOnFailure(identifier: "trackInAppOpen"),
                                 forResult: result)
    }
    
    // deprecated - will be removed in version 6.3.x or above
    func trackInAppClick(_ messageId: String, clickedUrl: String) {
        IterableAPIInternal.call(successHandler: IterableAPIInternal.defaultOnSuccess(identifier: "trackInAppClick"),
                                 andFailureHandler: IterableAPIInternal.defaultOnFailure(identifier: "trackInAppClick"),
                                 forResult: apiClient.track(inAppClick: messageId, clickedUrl: clickedUrl))
    }
    
    func trackInAppClick(_ message: IterableInAppMessage,
                         location: InAppLocation = .inApp,
                         inboxSessionId: String? = nil,
                         clickedUrl: String) {
        let result = apiClient.track(inAppClick: InAppMessageContext.from(message: message, location: location, inboxSessionId: inboxSessionId),
                                     clickedUrl: clickedUrl)
        IterableAPIInternal.call(successHandler: IterableAPIInternal.defaultOnSuccess(identifier: "trackInAppClick"),
                                 andFailureHandler: IterableAPIInternal.defaultOnFailure(identifier: "trackInAppClick"),
                                 forResult: result)
    }
    
    func trackInAppClose(_ message: IterableInAppMessage,
                         location: InAppLocation = .inApp,
                         inboxSessionId: String? = nil,
                         source: InAppCloseSource? = nil,
                         clickedUrl: String? = nil) {
        let result = apiClient.track(inAppClose: InAppMessageContext.from(message: message, location: location, inboxSessionId: inboxSessionId),
                                     source: source,
                                     clickedUrl: clickedUrl)
        IterableAPIInternal.call(successHandler: IterableAPIInternal.defaultOnSuccess(identifier: "trackInAppClose"),
                                 andFailureHandler: IterableAPIInternal.defaultOnFailure(identifier: "trackInAppClose"),
                                 forResult: result)
    }
    
    func track(inboxSession: IterableInboxSession) {
        let result = apiClient.track(inboxSession: inboxSession)
        
        IterableAPIInternal.call(successHandler: IterableAPIInternal.defaultOnSuccess(identifier: "trackInboxSession"),
                                 andFailureHandler: IterableAPIInternal.defaultOnFailure(identifier: "trackInboxSession"),
                                 forResult: result)
    }
    
    func track(inAppDelivery message: IterableInAppMessage) {
        IterableAPIInternal.call(successHandler: IterableAPIInternal.defaultOnSuccess(identifier: "trackInAppDelivery"),
                                 andFailureHandler: IterableAPIInternal.defaultOnFailure(identifier: "trackInAppDelivery"),
                                 forResult: apiClient.track(inAppDelivery: InAppMessageContext.from(message: message, location: nil)))
    }
    
    func inAppConsume(_ messageId: String) {
        IterableAPIInternal.call(successHandler: IterableAPIInternal.defaultOnSuccess(identifier: "inAppConsume"),
                                 andFailureHandler: IterableAPIInternal.defaultOnFailure(identifier: "inAppConsume"),
                                 forResult: apiClient.inAppConsume(messageId: messageId))
    }
    
    func inAppConsume(message: IterableInAppMessage, location: InAppLocation = .inApp, source: InAppDeleteSource? = nil) {
        let result = apiClient.inAppConsume(inAppMessageContext: InAppMessageContext.from(message: message, location: location),
                                            source: source)
        IterableAPIInternal.call(successHandler: IterableAPIInternal.defaultOnSuccess(identifier: "inAppConsumeWithSource"),
                                 andFailureHandler: IterableAPIInternal.defaultOnFailure(identifier: "inAppConsumeWithSource"),
                                 forResult: result)
    }
    
    private func disableDevice(forAllUsers allUsers: Bool,
                               onSuccess: OnSuccessHandler? = IterableAPIInternal.defaultOnSuccess(identifier: "disableDevice"),
                               onFailure: OnFailureHandler? = IterableAPIInternal.defaultOnFailure(identifier: "disableDevice")) {
        guard let hexToken = hexToken else {
            ITBError("Device not registered.")
            onFailure?("Device not registered.", nil)
            return
        }
        
        guard !(allUsers == false && email == nil && userId == nil) else {
            ITBError("Emal or userId must be set.")
            onFailure?("Email or userId must be set.", nil)
            return
        }
        
        IterableAPIInternal.call(successHandler: onSuccess,
                                 andFailureHandler: onFailure,
                                 forResult: apiClient.disableDevice(forAllUsers: allUsers, hexToken: hexToken))
    }
    
    // deprecated - will be removed in version 6.3.x or above
    func showSystemNotification(withTitle title: String, body: String, buttonLeft: String? = nil, buttonRight: String? = nil, callbackBlock: ITEActionBlock?) {
        InAppDisplayer.showSystemNotification(withTitle: title, body: body, buttonLeft: buttonLeft, buttonRight: buttonRight, callbackBlock: callbackBlock)
    }
    
    // deprecated - will be removed in version 6.3.x or above
    func getAndTrack(deepLink: URL, callbackBlock: @escaping ITEActionBlock) {
        deepLinkManager.getAndTrack(deepLink: deepLink, callbackBlock: callbackBlock)
    }
    
    @discardableResult func handleUniversalLink(_ url: URL) -> Bool {
        return deepLinkManager.handleUniversalLink(url, urlDelegate: config.urlDelegate, urlOpener: AppUrlOpener())
    }
    
    @discardableResult private static func call(successHandler onSuccess: OnSuccessHandler? = nil,
                                                andFailureHandler onFailure: OnFailureHandler? = nil,
                                                forResult result: Future<SendRequestValue, SendRequestError>) -> Future<SendRequestValue, SendRequestError> {
        result.onSuccess { json in
            onSuccess?(json)
        }.onError { error in
            onFailure?(error.reason, error.data)
        }
        return result
    }
    
    // MARK: For Private and Internal Use ========================================>
    
    private var config: IterableConfig
    
    private let dateProvider: DateProviderProtocol
    
    private let inAppDisplayer: InAppDisplayerProtocol
    
    private var deepLinkManager: IterableDeepLinkManager
    
    private var _email: String?
    private var _userId: String?
    
    // the hex representation of this device token
    private var hexToken: String?
    
    private var notificationStateProvider: NotificationStateProviderProtocol
    
    private var localStorage: LocalStorageProtocol
    
<<<<<<< HEAD
//    private lazy var networkSession: NetworkSessionProtocol = {
//        networkSessionProvider()
//    }()

    // Use separate session for each task
    private var networkSession: NetworkSessionProtocol {
      return networkSessionProvider()
    }
=======
    private var launchOptions: [UIApplication.LaunchOptionsKey: Any]?
    
    lazy var apiClient: ApiClient = {
        ApiClient(apiKey: apiKey, authProvider: self, endPoint: config.apiEndpoint, networkSession: networkSession, deviceMetadata: deviceMetadata)
    }()
>>>>>>> 60189ff6
    
    var networkSession: NetworkSessionProtocol
    
    private var urlOpener: UrlOpenerProtocol
    
    private var dependencyContainer: DependencyContainerProtocol
    
    // returns the push integration name for this app depending on the config options
    private var pushIntegrationName: String? {
        if let pushIntegrationName = config.pushIntegrationName, let sandboxPushIntegrationName = config.sandboxPushIntegrationName {
            switch config.pushPlatform {
            case .production:
                return pushIntegrationName
            case .sandbox:
                return sandboxPushIntegrationName
            case .auto:
                return dependencyContainer.apnsTypeChecker.apnsType == .sandbox ? sandboxPushIntegrationName : pushIntegrationName
            }
        } else if let pushIntegrationName = config.pushIntegrationName {
            return pushIntegrationName
        } else {
            return Bundle.main.appPackageName
        }
    }
    
    private func isEitherUserIdOrEmailSet() -> Bool {
        return IterableUtil.isNotNullOrEmpty(string: _email) || IterableUtil.isNotNullOrEmpty(string: _userId)
    }
    
    private func logoutPreviousUser() {
        ITBInfo()
        guard isEitherUserIdOrEmailSet() else {
            return
        }
        
        if config.autoPushRegistration == true {
            disableDeviceForCurrentUser()
        }
        
        _ = inAppManager.reset()
    }
    
    private func loginNewUser() {
        ITBInfo()
        guard isEitherUserIdOrEmailSet() else {
            return
        }
        
        if config.autoPushRegistration == true {
            notificationStateProvider.registerForRemoteNotifications()
        }
        
        _ = inAppManager.scheduleSync()
    }
    
    static func defaultOnSuccess(identifier: String) -> OnSuccessHandler {
        return { data in
            if let data = data {
                ITBInfo("\(identifier) succeeded, got response: \(data)")
            } else {
                ITBInfo("\(identifier) succeeded.")
            }
        }
    }
    
    static func defaultOnFailure(identifier: String) -> OnFailureHandler {
        return { reason, data in
            var toLog = "\(identifier) failed:"
            if let reason = reason {
                toLog += ", \(reason)"
            }
            if let data = data {
                toLog += ", got response \(String(data: data, encoding: .utf8) ?? "nil")"
            }
            ITBError(toLog)
        }
    }
    
    private static func pushServicePlatformToString(_ pushServicePlatform: PushServicePlatform, apnsType: APNSType) -> String {
        switch pushServicePlatform {
        case .production:
            return JsonValue.apnsProduction.jsonStringValue
        case .sandbox:
            return JsonValue.apnsSandbox.jsonStringValue
        case .auto:
            return apnsType == .sandbox ? JsonValue.apnsSandbox.jsonStringValue : JsonValue.apnsProduction.jsonStringValue
        }
    }
    
    private func storeEmailAndUserId() {
        localStorage.email = _email
        localStorage.userId = _userId
    }
    
    private func retrieveEmailAndUserId() {
        _email = localStorage.email
        _userId = localStorage.userId
    }
    
    // MARK: Initialization
    
    // package private method. Do not call this directly.
    init(apiKey: String,
         launchOptions: [UIApplication.LaunchOptionsKey: Any]? = nil,
         config: IterableConfig = IterableConfig(),
         dependencyContainer: DependencyContainerProtocol = DependencyContainer()) {
        IterableLogUtil.sharedInstance = IterableLogUtil(dateProvider: dependencyContainer.dateProvider, logDelegate: config.logDelegate)
        ITBInfo()
        self.apiKey = apiKey
        self.launchOptions = launchOptions
        self.config = config
        self.dependencyContainer = dependencyContainer
        dateProvider = dependencyContainer.dateProvider
        networkSession = dependencyContainer.networkSession
        notificationStateProvider = dependencyContainer.notificationStateProvider
        localStorage = dependencyContainer.localStorage
        inAppDisplayer = dependencyContainer.inAppDisplayer
        urlOpener = dependencyContainer.urlOpener
        deepLinkManager = IterableDeepLinkManager()
    }
    
    func start() -> Future<Bool, Error> {
        ITBInfo()
        // sdk version
        updateSDKVersion()
        
        // check for deferred deep linking
        checkForDeferredDeepLink()
        
        // get email and userId from UserDefaults if present
        retrieveEmailAndUserId()
        
        if config.autoPushRegistration == true, isEitherUserIdOrEmailSet() {
            notificationStateProvider.registerForRemoteNotifications()
        }
        
        IterableAppIntegration.implementation = IterableAppIntegrationInternal(tracker: self,
                                                                               urlDelegate: config.urlDelegate,
                                                                               customActionDelegate: config.customActionDelegate,
                                                                               urlOpener: urlOpener,
                                                                               inAppNotifiable: inAppManager)
        
        handle(launchOptions: launchOptions)
        
        return inAppManager.start()
    }
    
    private func handle(launchOptions: [UIApplication.LaunchOptionsKey: Any]?) {
        guard let launchOptions = launchOptions else {
            return
        }
        if let remoteNotificationPayload = launchOptions[UIApplication.LaunchOptionsKey.remoteNotification] as? [AnyHashable: Any] {
            if let _ = IterableUtil.rootViewController {
                // we are ready
                IterableAppIntegration.implementation?.performDefaultNotificationAction(remoteNotificationPayload)
            } else {
                // keywindow not set yet
                DispatchQueue.main.asyncAfter(deadline: .now() + 0.1) {
                    IterableAppIntegration.implementation?.performDefaultNotificationAction(remoteNotificationPayload)
                }
            }
        }
    }
    
    private func checkForDeferredDeepLink() {
        guard config.checkForDeferredDeeplink else {
            return
        }
        guard localStorage.ddlChecked == false else {
            return
        }
        
        guard let request = IterableRequestUtil.createPostRequest(forApiEndPoint: config.linksEndpoint,
                                                                  path: Const.Path.ddlMatch,
                                                                  headers: [JsonKey.Header.apiKey: apiKey],
                                                                  args: nil,
                                                                  body: DeviceInfo.createDeviceInfo()) else {
            ITBError("Could not create request")
            return
        }
        
        NetworkHelper.sendRequest(request, usingSession: networkSession).onSuccess { json in
            self.handleDDL(json: json)
        }.onError { sendError in
            ITBError(sendError.reason)
        }
    }
    
    private func handleDDL(json: [AnyHashable: Any]) {
        if let serverResponse = try? JSONDecoder().decode(ServerResponse.self, from: JSONSerialization.data(withJSONObject: json, options: [])),
            serverResponse.isMatch,
            let destinationUrlString = serverResponse.destinationUrl {
            handleUrl(urlString: destinationUrlString, fromSource: .universalLink)
        }
        
        localStorage.ddlChecked = true
    }
    
    private func handleUrl(urlString: String, fromSource source: IterableActionSource) {
        guard let action = IterableAction.actionOpenUrl(fromUrlString: urlString) else {
            ITBError("Could not create action from: \(urlString)")
            return
        }
        
        let context = IterableActionContext(action: action, source: source)
        DispatchQueue.main.async {
            IterableActionRunner.execute(action: action,
                                         context: context,
                                         urlHandler: IterableUtil.urlHandler(fromUrlDelegate: self.config.urlDelegate, inContext: context),
                                         urlOpener: self.urlOpener)
        }
    }
    
    private func updateSDKVersion() {
        if let lastVersion = localStorage.sdkVersion, lastVersion != IterableAPI.sdkVersion {
            performUpgrade(lastVersion: lastVersion, newVersion: IterableAPI.sdkVersion)
        } else {
            localStorage.sdkVersion = IterableAPI.sdkVersion
        }
    }
    
    private func performUpgrade(lastVersion _: String, newVersion: String) {
        // do upgrade things here
        // ....
        // then set new version
        localStorage.sdkVersion = newVersion
    }
    
    deinit {
        ITBInfo()
    }
}<|MERGE_RESOLUTION|>--- conflicted
+++ resolved
@@ -393,22 +393,11 @@
     
     private var localStorage: LocalStorageProtocol
     
-<<<<<<< HEAD
-//    private lazy var networkSession: NetworkSessionProtocol = {
-//        networkSessionProvider()
-//    }()
-
-    // Use separate session for each task
-    private var networkSession: NetworkSessionProtocol {
-      return networkSessionProvider()
-    }
-=======
     private var launchOptions: [UIApplication.LaunchOptionsKey: Any]?
     
     lazy var apiClient: ApiClient = {
         ApiClient(apiKey: apiKey, authProvider: self, endPoint: config.apiEndpoint, networkSession: networkSession, deviceMetadata: deviceMetadata)
     }()
->>>>>>> 60189ff6
     
     var networkSession: NetworkSessionProtocol
     
