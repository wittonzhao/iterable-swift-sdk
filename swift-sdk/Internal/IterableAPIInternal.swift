//
//
//  Created by Tapash Majumder on 5/30/18.
//  Copyright © 2018 Iterable. All rights reserved.
//

import Foundation
import UserNotifications

struct DeviceMetadata: Codable {
    let deviceId: String
    let platform: String
    let appPackageName: String
}

final class IterableAPIInternal: NSObject, PushTrackerProtocol, AuthProvider {
    var apiKey: String

    var email: String? {
        get {
            return _email
        } set {
            guard newValue != _email else {
                return
            }

            logoutPreviousUser()

            _email = newValue
            _userId = nil
            storeEmailAndUserId()

            loginNewUser()
        }
    }

    var userId: String? {
        get {
            return _userId
        } set {
            guard newValue != _userId else {
                return
            }

            logoutPreviousUser()
            
            _userId = newValue
            _email = nil
            storeEmailAndUserId()
            
            loginNewUser()
        }
    }
    
    var deviceId: String {
        if let value = localStorage.deviceId {
            return value
        } else {
            let value = IterableUtil.generateUUID()
            localStorage.deviceId = value
            return value
        }
    }
    
    var deviceMetadata: DeviceMetadata {
        return DeviceMetadata(deviceId: deviceId,
                              platform: .ITBL_PLATFORM_IOS,
                              appPackageName: Bundle.main.appPackageName ?? "")
    }
    
    weak var urlDelegate: IterableURLDelegate? {
        get {
            return config.urlDelegate
        } set {
            config.urlDelegate = newValue
        }
    }
    
    weak var customActionDelegate: IterableCustomActionDelegate? {
        get {
            return config.customActionDelegate
        } set {
            config.customActionDelegate = newValue
        }
    }
    
    var lastPushPayload: [AnyHashable: Any]? {
        return localStorage.getPayload(currentDate: dateProvider.currentDate)
    }
    
    var attributionInfo: IterableAttributionInfo? {
        get {
            return localStorage.getAttributionInfo(currentDate: dateProvider.currentDate)
        } set {
            let expiration = Calendar.current.date(byAdding: .hour,
                                                   value: .ITBL_USER_DEFAULTS_ATTRIBUTION_INFO_EXPIRATION_HOURS,
                                                   to: dateProvider.currentDate)
            localStorage.save(attributionInfo: newValue, withExpiration: expiration)
        }
    }

    // AuthProvider Protocol
    var auth: Auth {
        return Auth(userId: userId, email: email)
    }
    
    lazy var inAppManager: IterableInAppManagerProtocolInternal = {
        self.dependencyContainer.createInAppManager(config: self.config, apiClient: self.apiClient)
    } ()
    
    func register(token: Data) {
        register(token: token,
                 onSuccess: IterableAPIInternal.defaultOnSucess(identifier: "registerToken"),
                 onFailure: IterableAPIInternal.defaultOnFailure(identifier: "registerToken"))
    }

    func register(token: Data, onSuccess: OnSuccessHandler?, onFailure: OnFailureHandler?) {
        guard let appName = pushIntegrationName else {
            ITBError("registerToken: appName is nil")
            onFailure?("Not registering device token - appName must not be nil", nil)
            return
        }
        
        // Check notificationsEnabled then call register with enabled/not-not enabled
        notificationStateProvider.notificationsEnabled.onSuccess { (enabled) in
            self.register(token: token,
                          appName: appName,
                          pushServicePlatform: self.config.pushPlatform,
                          notificationsEnabled: enabled,
                          onSuccess: onSuccess,
                          onFailure: onFailure)
        }.onError {(error) in
            self.register(token: token,
                          appName: appName,
                          pushServicePlatform: self.config.pushPlatform,
                          notificationsEnabled: false,
                          onSuccess: onSuccess,
                          onFailure: onFailure)
        }
    }

    @discardableResult private func register(token: Data,
                                             appName: String,
                                             pushServicePlatform: PushServicePlatform,
                                             notificationsEnabled: Bool,
                                             onSuccess: OnSuccessHandler? = nil,
                                             onFailure: OnFailureHandler? = nil) -> Future<SendRequestValue, SendRequestError> {
        hexToken = token.hexString()
        
        return IterableAPIInternal.call(successHandler: onSuccess,
                                        andFailureHandler: onFailure,
                                        forResult: apiClient.register(hexToken: hexToken!,
                                                                      appName: appName,
                                                                      deviceId: deviceId,
                                                                      sdkVersion: localStorage.sdkVersion,
                                                                      pushServicePlatform: pushServicePlatform,
                                                                      notificationsEnabled: notificationsEnabled))
    }
    
    func disableDeviceForCurrentUser() {
        disableDeviceForCurrentUser(withOnSuccess: IterableAPIInternal.defaultOnSucess(identifier: "disableDevice"), onFailure: IterableAPIInternal.defaultOnFailure(identifier: "disableDevice"))
    }

    func disableDeviceForAllUsers() {
        disableDeviceForAllUsers(withOnSuccess: IterableAPIInternal.defaultOnSucess(identifier: "disableDevice"), onFailure: IterableAPIInternal.defaultOnFailure(identifier: "disableDevice"))
    }

    func disableDeviceForCurrentUser(withOnSuccess onSuccess: OnSuccessHandler?, onFailure: OnFailureHandler?) {
        disableDevice(forAllUsers: false, onSuccess: onSuccess, onFailure: onFailure)
    }

    func disableDeviceForAllUsers(withOnSuccess onSuccess: OnSuccessHandler?, onFailure: OnFailureHandler?) {
        disableDevice(forAllUsers: true, onSuccess: onSuccess, onFailure: onFailure)
    }
    
    func updateUser(_ dataFields: [AnyHashable: Any], mergeNestedObjects: Bool, onSuccess: OnSuccessHandler?, onFailure: OnFailureHandler?) {
        IterableAPIInternal.call(successHandler: onSuccess,
                                 andFailureHandler: onFailure,
                                 forResult: apiClient.updateUser(dataFields, mergeNestedObjects: mergeNestedObjects))
    }

    func updateEmail(_ newEmail: String, onSuccess: OnSuccessHandler?, onFailure: OnFailureHandler?) {
        apiClient.updateEmail(newEmail: newEmail).onSuccess { (json) in
            if let _ = self.email {
                // we change the email only if we were using email before
                self.email = newEmail
            }
            onSuccess?(json)
        }.onError { error in
            onFailure?(error.reason, error.data)
        }
    }

    func trackPurchase(_ total: NSNumber, items: [CommerceItem]) {
        trackPurchase(total, items: items, dataFields: nil)
    }

    func trackPurchase(_ total: NSNumber, items: [CommerceItem], dataFields: [AnyHashable: Any]?) {
        trackPurchase(total, items: items, dataFields: dataFields, onSuccess: IterableAPIInternal.defaultOnSucess(identifier: "trackPurchase"), onFailure: IterableAPIInternal.defaultOnFailure(identifier: "trackPurchase"))
    }

    func trackPurchase(_ total: NSNumber, items: [CommerceItem], dataFields: [AnyHashable: Any]?, onSuccess: OnSuccessHandler?, onFailure: OnFailureHandler?) {
        IterableAPIInternal.call(successHandler: onSuccess,
                                 andFailureHandler: onFailure,
                                 forResult: apiClient.track(purchase: total, items: items, dataFields: dataFields))
    }

    func trackPushOpen(_ userInfo: [AnyHashable: Any]) {
        trackPushOpen(userInfo, dataFields: nil)
    }
    
    func trackPushOpen(_ userInfo: [AnyHashable: Any], dataFields: [AnyHashable: Any]?) {
        trackPushOpen(userInfo,
                      dataFields: dataFields,
                      onSuccess: IterableAPIInternal.defaultOnSucess(identifier: "trackPushOpen"),
                      onFailure: IterableAPIInternal.defaultOnFailure(identifier: "trackPushOpen"))
    }

    func trackPushOpen(_ userInfo: [AnyHashable: Any], dataFields: [AnyHashable: Any]?, onSuccess: OnSuccessHandler?, onFailure: OnFailureHandler?) {
        save(pushPayload: userInfo)
        if let metadata = IterablePushNotificationMetadata.metadata(fromLaunchOptions: userInfo), metadata.isRealCampaignNotification() {
            trackPushOpen(metadata.campaignId, templateId: metadata.templateId, messageId: metadata.messageId, appAlreadyRunning: false, dataFields: dataFields, onSuccess: onSuccess, onFailure: onFailure)
        } else {
            onFailure?("Not tracking push open - payload is not an Iterable notification, or a test/proof/ghost push", nil)
        }
    }
    
    func trackPushOpen(_ campaignId: NSNumber, templateId: NSNumber?, messageId: String?, appAlreadyRunning: Bool, dataFields: [AnyHashable: Any]?) {
        trackPushOpen(campaignId, templateId: templateId, messageId: messageId, appAlreadyRunning: appAlreadyRunning, dataFields: dataFields, onSuccess: IterableAPIInternal.defaultOnSucess(identifier: "trackPushOpen"), onFailure: IterableAPIInternal.defaultOnFailure(identifier: "trackPushOpen"))
    }

    func trackPushOpen(_ campaignId: NSNumber, templateId: NSNumber?, messageId: String?, appAlreadyRunning: Bool, dataFields: [AnyHashable: Any]?, onSuccess: OnSuccessHandler?, onFailure: OnFailureHandler?) {
        IterableAPIInternal.call(successHandler: onSuccess,
                                 andFailureHandler: onFailure,
                                 forResult: apiClient.track(pushOpen: campaignId,
                                                            templateId: templateId,
                                                            messageId: messageId,
                                                            appAlreadyRunning: appAlreadyRunning,
                                                            dataFields: dataFields))
    }
    
    private func save(pushPayload payload: [AnyHashable: Any]) {
        let expiration = Calendar.current.date(byAdding: .hour,
                                               value: .ITBL_USER_DEFAULTS_PAYLOAD_EXPIRATION_HOURS,
                                               to: dateProvider.currentDate)
        localStorage.save(payload: payload, withExpiration: expiration)
        
        if let metadata = IterablePushNotificationMetadata.metadata(fromLaunchOptions: payload) {
            if let templateId = metadata.templateId, let messageId = metadata.messageId {
                attributionInfo = IterableAttributionInfo(campaignId: metadata.campaignId, templateId: templateId, messageId: messageId)
            }
        }
    }
    
    func track(_ eventName: String) {
        track(eventName, dataFields: nil)
    }

    func track(_ eventName: String, dataFields: [AnyHashable: Any]?) {
        track(eventName, dataFields: dataFields, onSuccess: IterableAPIInternal.defaultOnSucess(identifier: "track"), onFailure: IterableAPIInternal.defaultOnFailure(identifier: "track"))
    }

    func track(_ eventName: String, dataFields: [AnyHashable: Any]?, onSuccess: OnSuccessHandler?, onFailure: OnFailureHandler?) {
        IterableAPIInternal.call(successHandler: onSuccess,
                                 andFailureHandler: onFailure,
                                 forResult: apiClient.track(event: eventName, dataFields: dataFields))
    }
    
    func updateSubscriptions(_ emailListIds: [String]?, unsubscribedChannelIds: [String]?, unsubscribedMessageTypeIds: [String]?) {
        IterableAPIInternal.call(successHandler: IterableAPIInternal.defaultOnSucess(identifier: "updateSubscriptions"),
                                 andFailureHandler: IterableAPIInternal.defaultOnFailure(identifier: "updateSubscriptions"),
                                 forResult: apiClient.updateSubscriptions(emailListIds, unsubscribedChannelIds: unsubscribedChannelIds, unsubscribedMessageTypeIds: unsubscribedMessageTypeIds))
    }

    @discardableResult func getInAppMessages(_ count: NSNumber) -> Future<SendRequestValue, SendRequestError> {
        return getInAppMessages(count, onSuccess: IterableAPIInternal.defaultOnSucess(identifier: "getMessages"), onFailure: IterableAPIInternal.defaultOnFailure(identifier: "getMessages"))
    }

    @discardableResult func getInAppMessages(_ count: NSNumber, onSuccess: OnSuccessHandler?, onFailure: OnFailureHandler?) -> Future<SendRequestValue, SendRequestError> {
        return IterableAPIInternal.call(successHandler: onSuccess,
                                        andFailureHandler: onFailure,
                                        forResult: apiClient.getInAppMessages(count))
    }
    
    func trackInAppOpen(_ messageId: String, saveToInbox: Bool?, silentInbox: Bool?, location: String?) {
        IterableAPIInternal.call(successHandler: IterableAPIInternal.defaultOnSucess(identifier: "trackInAppOpen"),
                                 andFailureHandler: IterableAPIInternal.defaultOnFailure(identifier: "trackInAppOpen"),
                                 forResult: apiClient.track(inAppOpen: messageId, saveToInbox: saveToInbox, silentInbox: silentInbox, location: location, deviceMetadata: deviceMetadata))
    }
    
    func trackInAppClick(_ messageId: String, saveToInbox: Bool?, silentInbox: Bool?, location: String?, clickedUrl: String) {
        IterableAPIInternal.call(successHandler: IterableAPIInternal.defaultOnSucess(identifier: "trackInAppClick"),
                                 andFailureHandler: IterableAPIInternal.defaultOnFailure(identifier: "trackInAppClick"),
                                 forResult: apiClient.track(inAppClick: messageId, saveToInbox: saveToInbox, silentInbox: silentInbox, location: location, clickedUrl: clickedUrl, deviceMetadata: deviceMetadata))
    }
    
    func trackInAppDelivery(_ message: IterableInAppMessage) {
        IterableAPIInternal.call(successHandler: IterableAPIInternal.defaultOnSucess(identifier: "trackInAppDelivery"),
                                 andFailureHandler: IterableAPIInternal.defaultOnFailure(identifier: "trackInAppDelivery"),
                                 forResult: apiClient.track(inAppDelivery: message.messageId,
                                                            saveToInbox: message.saveToInbox,
                                                            silentInbox: message.saveToInbox && message.trigger.type == .never,
                                                            deviceMetadata: deviceMetadata))
    }

    func inAppConsume(_ messageId: String) {
        IterableAPIInternal.call(successHandler: IterableAPIInternal.defaultOnSucess(identifier: "inAppConsume"),
                                 andFailureHandler: IterableAPIInternal.defaultOnFailure(identifier: "inAppConsume"),
                                 forResult: apiClient.inAppConsume(messageId: messageId))
    }

    private func disableDevice(forAllUsers allUsers: Bool, onSuccess: OnSuccessHandler?, onFailure: OnFailureHandler?) {
        guard let hexToken = hexToken else {
            ITBError("Device not registered.")
            onFailure?("Device not registered.", nil)
            return
        }
        
        guard !(allUsers == false && email == nil && userId == nil) else {
            ITBError("Emal or userId must be set.")
            onFailure?("Email or userId must be set.", nil)
            return
        }
        
        IterableAPIInternal.call(successHandler: onSuccess,
                                 andFailureHandler: onFailure,
                                 forResult: apiClient.disableDevice(forAllUsers: allUsers, hexToken: hexToken))
    }

    func showSystemNotification(_ title: String, body: String, button: String?, callbackBlock: ITEActionBlock?) {
        showSystemNotification(title, body: body, buttonLeft: button, buttonRight: nil, callbackBlock: callbackBlock)
    }

    func showSystemNotification(_ title: String, body: String, buttonLeft: String?, buttonRight:String?, callbackBlock: ITEActionBlock?) {
        InAppDisplayer.showSystemNotification(title, body: body, buttonLeft: buttonLeft, buttonRight: buttonRight, callbackBlock: callbackBlock)
    }
    
    func getAndTrackDeeplink(webpageURL: URL, callbackBlock: @escaping ITEActionBlock) {
        deeplinkManager.getAndTrackDeeplink(webpageURL: webpageURL, callbackBlock: callbackBlock)
    }

    @discardableResult func handleUniversalLink(_ url: URL) -> Bool {
        return deeplinkManager.handleUniversalLink(url, urlDelegate: config.urlDelegate, urlOpener: AppUrlOpener())
    }

<<<<<<< HEAD
    @discardableResult private static func call(successHandler onSuccess: OnSuccessHandler? = nil, andFailureHandler onFailure: OnFailureHandler? = nil, forResult result: Future<SendRequestValue, SendRequestError>) -> Future<SendRequestValue, SendRequestError> {
        result.onSuccess { (json) in
=======
    func createPostRequest(forPath path: String, withBody body: [AnyHashable: Any]) -> URLRequest? {
        return IterableRequestUtil.createPostRequest(forApiEndPoint: .ITBL_ENDPOINT_API, path: path, apiKey: apiKey, body: body)
    }
    
    @discardableResult func sendRequest(_ request: URLRequest, onSuccess: OnSuccessHandler? = nil, onFailure: OnFailureHandler? = nil) -> Future<SendRequestValue> {
        return NetworkHelper.sendRequest(request, usingSession: networkSession).onSuccess { (json) in
>>>>>>> 33d943c4
            onSuccess?(json)
        }.onError { (error) in
            onFailure?(error.reason, error.data)
        }
        return result
    }
    
    // MARK: For Private and Internal Use ========================================>
    private var config: IterableConfig
    
    private let dateProvider: DateProviderProtocol
    
    private let inAppDisplayer: InAppDisplayerProtocol
    
    private var deeplinkManager: IterableDeeplinkManager
    
    private var _email: String? = nil
    private var _userId: String? = nil
    
    /**
     The hex representation of this device token
     */
    private var hexToken: String?
    
    private var notificationStateProvider: NotificationStateProviderProtocol
    
    private var localStorage: LocalStorageProtocol
    
    private var launchOptions: [UIApplication.LaunchOptionsKey: Any]?
    
    private lazy var apiClient: ApiClient = {
       ApiClient(apiKey: apiKey, authProvider: self, endPoint: .ITBL_ENDPOINT_API, networkSession: networkSession)
    }()
    
    var networkSession: NetworkSessionProtocol
    
    private var urlOpener: UrlOpenerProtocol
    
    private var dependencyContainer: DependencyContainerProtocol
    
    /**
     * Returns the push integration name for this app depending on the config options
     */
    private var pushIntegrationName: String? {
        if let pushIntegrationName = config.pushIntegrationName, let sandboxPushIntegrationName = config.sandboxPushIntegrationName {
            switch(config.pushPlatform) {
            case .production:
                return pushIntegrationName
            case .sandbox:
                return sandboxPushIntegrationName
            case .auto:
                return IterableAPNSUtil.isSandboxAPNS() ? sandboxPushIntegrationName : pushIntegrationName
            }
        }
        return config.pushIntegrationName
    }

    private func isEitherUserIdOrEmailSet() -> Bool {
        return IterableUtil.isNotNullOrEmpty(string: _email) || IterableUtil.isNotNullOrEmpty(string: _userId)
    }
    
    private func logoutPreviousUser() {
        ITBInfo()
        guard isEitherUserIdOrEmailSet() else {
            return
        }

        if config.autoPushRegistration == true {
            disableDeviceForCurrentUser()
        }
    }
    
    private func loginNewUser() {
        ITBInfo()
        guard isEitherUserIdOrEmailSet() else {
            return
        }

        if config.autoPushRegistration == true {
            notificationStateProvider.registerForRemoteNotifications()
        }
        
        _ = inAppManager.scheduleSync()
    }
    
    private static func defaultOnSucess(identifier: String) -> OnSuccessHandler {
        return { data in
            if let data = data {
                ITBInfo("\(identifier) succeeded, got response: \(data)")
            } else {
                ITBInfo("\(identifier) succeeded.")
            }
        }
    }
    
    private static func defaultOnFailure(identifier: String) -> OnFailureHandler {
        return { reason, data in
            var toLog = "\(identifier) failed:"
            if let reason = reason {
                toLog += ", \(reason)"
            }
            if let data = data {
                toLog += ", got response \(data)"
            }
            ITBError(toLog)
        }
    }
    
    private func storeEmailAndUserId() {
        localStorage.email = _email
        localStorage.userId = _userId
    }
    
    private func retrieveEmailAndUserId() {
        _email = localStorage.email
        _userId = localStorage.userId
    }
    
    // MARK: Initialization
    
    // Package private method. Do not call this directly.
    init(apiKey: String,
         launchOptions: [UIApplication.LaunchOptionsKey: Any]? = nil,
         config: IterableConfig = IterableConfig(),
         dependencyContainer: DependencyContainerProtocol = DependencyContainer()) {
        IterableLogUtil.sharedInstance = IterableLogUtil(dateProvider: dependencyContainer.dateProvider, logDelegate: config.logDelegate)
        ITBInfo()
        self.apiKey = apiKey
        self.launchOptions = launchOptions
        self.config = config
        self.dependencyContainer = dependencyContainer
        self.dateProvider = dependencyContainer.dateProvider
        self.networkSession = dependencyContainer.networkSession
        self.notificationStateProvider = dependencyContainer.notificationStateProvider
        self.localStorage = dependencyContainer.localStorage
        self.inAppDisplayer = dependencyContainer.inAppDisplayer
        self.urlOpener = dependencyContainer.urlOpener
        self.deeplinkManager = IterableDeeplinkManager()
    }

    func start() {
        ITBInfo()
        // sdk version
        updateSDKVersion()

        // check for deferred deeplinking
        checkForDeferredDeeplink()

        // get email and userId from UserDefaults if present
        retrieveEmailAndUserId()

        if config.autoPushRegistration == true && isEitherUserIdOrEmailSet() {
            notificationStateProvider.registerForRemoteNotifications()
        }

        IterableAppIntegration.implementation = IterableAppIntegrationInternal(tracker: self,
                                                                               urlDelegate: config.urlDelegate,
                                                                               customActionDelegate: config.customActionDelegate,
                                                                               urlOpener: self.urlOpener,
                                                                               inAppNotifiable: self.inAppManager)

        handle(launchOptions: launchOptions)
        
        inAppManager.start()
    }

    private func handle(launchOptions: [UIApplication.LaunchOptionsKey: Any]?) {
        guard let launchOptions = launchOptions else {
            return
        }
        if let remoteNotificationPayload = launchOptions[UIApplication.LaunchOptionsKey.remoteNotification] as? [AnyHashable: Any] {
            if let _ = IterableUtil.rootViewController {
                // we are ready
                IterableAppIntegration.implementation?.performDefaultNotificationAction(remoteNotificationPayload)
            } else {
                // keywindow not set yet
                DispatchQueue.main.asyncAfter(deadline: .now() + 0.1) {
                    IterableAppIntegration.implementation?.performDefaultNotificationAction(remoteNotificationPayload)
                }
            }
        }
    }

    private func checkForDeferredDeeplink() {
        guard config.checkForDeferredDeeplink else {
            return
        }
        guard localStorage.ddlChecked == false else {
            return
        }
        
        guard let request = IterableRequestUtil.createPostRequest(forApiEndPoint: .ITBL_ENDPOINT_LINKS,
                                                                  path: .ITBL_PATH_DDL_MATCH,
                                                                  apiKey: apiKey,
                                                                  args: nil,
                                                                  body: DeviceInfo.createDeviceInfo()) else {
            ITBError("Could not create request")
            return
        }
        
        NetworkHelper.sendRequest(request, usingSession: networkSession).onSuccess { (json) in
            self.handleDDL(json: json)
        }.onError { (sendError) in
            ITBError(sendError.reason)
        }
    }
    
    private func handleDDL(json: [AnyHashable: Any]) {
        if let serverResponse = try? JSONDecoder().decode(ServerResponse.self, from: JSONSerialization.data(withJSONObject: json, options: [])),
            serverResponse.isMatch,
            let destinationUrlString = serverResponse.destinationUrl {
            
            handleUrl(urlString: destinationUrlString, fromSource: .universalLink)
        }
        
        localStorage.ddlChecked = true
    }
    
    private func handleUrl(urlString: String, fromSource source: IterableActionSource) {
        guard let action = IterableAction.actionOpenUrl(fromUrlString: urlString) else {
            ITBError("Could not create action from: \(urlString)")
            return
        }

        let context = IterableActionContext(action: action, source: source)
        DispatchQueue.main.async {
            IterableActionRunner.execute(action: action,
                                         context: context,
                                         urlHandler: IterableUtil.urlHandler(fromUrlDelegate: self.urlDelegate, inContext: context),
                                         urlOpener: self.urlOpener)
        }
    }
    
    private func updateSDKVersion() {
        if let lastVersion = localStorage.sdkVersion, lastVersion != IterableAPI.sdkVersion {
            performUpgrade(lastVersion: lastVersion, newVersion: IterableAPI.sdkVersion)
        } else {
            localStorage.sdkVersion = IterableAPI.sdkVersion
        }
    }
    
    private func performUpgrade(lastVersion: String, newVersion: String) {
        // do upgrade things here
        // ....
        // then set new version
        localStorage.sdkVersion = newVersion
    }
    
    deinit {
        ITBInfo()
    }
}<|MERGE_RESOLUTION|>--- conflicted
+++ resolved
@@ -343,17 +343,8 @@
         return deeplinkManager.handleUniversalLink(url, urlDelegate: config.urlDelegate, urlOpener: AppUrlOpener())
     }
 
-<<<<<<< HEAD
     @discardableResult private static func call(successHandler onSuccess: OnSuccessHandler? = nil, andFailureHandler onFailure: OnFailureHandler? = nil, forResult result: Future<SendRequestValue, SendRequestError>) -> Future<SendRequestValue, SendRequestError> {
         result.onSuccess { (json) in
-=======
-    func createPostRequest(forPath path: String, withBody body: [AnyHashable: Any]) -> URLRequest? {
-        return IterableRequestUtil.createPostRequest(forApiEndPoint: .ITBL_ENDPOINT_API, path: path, apiKey: apiKey, body: body)
-    }
-    
-    @discardableResult func sendRequest(_ request: URLRequest, onSuccess: OnSuccessHandler? = nil, onFailure: OnFailureHandler? = nil) -> Future<SendRequestValue> {
-        return NetworkHelper.sendRequest(request, usingSession: networkSession).onSuccess { (json) in
->>>>>>> 33d943c4
             onSuccess?(json)
         }.onError { (error) in
             onFailure?(error.reason, error.data)
