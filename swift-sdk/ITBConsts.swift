//
//
//  Created by Tapash Majumder on 6/10/18.
//  Copyright © 2018 Iterable. All rights reserved.
//

import Foundation

// Iterable API Endpoints
public extension String {
    static let ITBL_ENDPOINT_API = apiHostname + "/api/"
    static let ITBL_ENDPOINT_LINKS = linksHostname + "/"
    
    private static let apiHostname = "https://api.iterable.com"
    private static let linksHostname = "https://links.iterable.com"
}

// API Paths (Offset from base)
public extension String {
    static let ITBL_PATH_COMMERCE_TRACK_PURCHASE = "commerce/trackPurchase"
    static let ITBL_PATH_DISABLE_DEVICE = "users/disableDevice"
    static let ITBL_PATH_GET_INAPP_MESSAGES = "inApp/getMessages"
    static let ITBL_PATH_INAPP_CONSUME = "events/inAppConsume"
    static let ITBL_PATH_REGISTER_DEVICE_TOKEN = "users/registerDeviceToken"
    static let ITBL_PATH_TRACK = "events/track"
    static let ITBL_PATH_TRACK_INAPP_CLICK = "events/trackInAppClick"
    static let ITBL_PATH_TRACK_INAPP_OPEN = "events/trackInAppOpen"
    static let ITBL_PATH_TRACK_PUSH_OPEN = "events/trackPushOpen"
    static let ITBL_PATH_UPDATE_USER = "users/update"
    static let ITBL_PATH_UPDATE_EMAIL = "users/updateEmail"
    static let ITBL_PATH_UPDATE_SUBSCRIPTIONS = "users/updateSubscriptions"
    static let ITBL_PATH_DDL_MATCH = "a/matchFp" //DDL = Deferred Deep Linking
}

// Keys
public extension AnyHashable {
    static let ITBL_KEY_API_KEY = "api_key"
    static let ITBL_KEY_APPLICATION_NAME = "applicationName"
    static let ITBL_KEY_CAMPAIGN_ID = "campaignId"
    static let ITBL_KEY_COUNT = "count"
    static let ITBL_KEY_CURRENT_EMAIL = "currentEmail"
    static let ITBL_KEY_CURRENT_USER_ID = "currentUserId"
    static let ITBL_KEY_DATA_FIELDS = "dataFields"
    static let ITBL_KEY_DEVICE = "device"
    static let ITBL_KEY_EMAIL = "email"
    static let ITBL_KEY_EMAIL_LIST_IDS = "emailListIds"
    static let ITBL_KEY_EVENT_NAME = "eventName"
    static let ITBL_KEY_ITEMS = "items"
    static let ITBL_KEY_MERGE_NESTED = "mergeNestedObjects"
    static let ITBL_KEY_MESSAGE_ID = "messageId"
    static let ITBL_KEY_NEW_EMAIL = "newEmail"
    static let ITBL_KEY_PLATFORM = "platform"
    static let ITBL_KEY_SDK_VERSION = "SDKVersion"
    static let ITBL_KEY_TOKEN = "token"
    static let ITBL_KEY_TEMPLATE_ID = "templateId"
    static let ITBL_KEY_TOTAL = "total"
    static let ITBL_KEY_UNSUB_CHANNEL = "unsubscribedChannelIds"
    static let ITBL_KEY_UNSUB_MESSAGE = "unsubscribedMessageTypeIds"
    static let ITBL_KEY_USER = "user"
    static let ITBL_KEY_USER_ID = "userId"
    static let ITBL_KEY_ACTION_IDENTIFIER = "actionIdentifier"
    static let ITBL_KEY_USER_TEXT = "userText"
    static let ITBL_KEY_PREFER_USER_ID = "preferUserId"
}

// More Keys
public extension String {
    static let ITBL_KEY_GET = "GET"
    static let ITBL_KEY_POST = "POST"
    
    static let ITBL_KEY_APNS = "APNS"
    static let ITBL_KEY_APNS_SANDBOX = "APNS_SANDBOX"
    static let ITBL_KEY_PAD = "Pad"
    static let ITBL_KEY_PHONE = "Phone"
    static let ITBL_KEY_UNSPECIFIED = "Unspecified"
}

// Misc Values
public extension String {
    static let ITBL_VALUE_DEFAULT_PUSH_OPEN_ACTION_ID = "default"
    static let ITBL_PLATFORM_IOS = "iOS"
    static let ITBL_DEEPLINK_IDENTIFIER = "/a/[a-zA-Z0-9]+"
}

// Decvice Dictionary
public extension String {
    static let ITBL_DEVICE_LOCALIZED_MODEL = "localizedModel"
    static let ITBL_DEVICE_ID_VENDOR = "identifierForVendor"
    static let ITBL_DEVICE_MODEL = "model"
    static let ITBL_DEVICE_SYSTEM_NAME = "systemName"
    static let ITBL_DEVICE_SYSTEM_VERSION = "systemVersion"
    static let ITBL_DEVICE_USER_INTERFACE = "userInterfaceIdiom"

    static let ITBL_DEVICE_DEVICE_ID = "deviceId"
    static let ITBL_DEVICE_APP_PACKAGE_NAME = "appPackageName"
    static let ITBL_DEVICE_APP_VERSION = "appVersion"
    static let ITBL_DEVICE_APP_BUILD = "appBuild"
    static let ITBL_DEVICE_NOTIFICATIONS_ENABLED = "notificationsEnabled"
    static let ITBL_DEVICE_ITERABLE_SDK_VERSION = "iterableSdkVersion"
}

// Push Payload
public extension AnyHashable {
    static let ITBL_PAYLOAD_METADATA = "itbl"
    static let ITBL_PAYLOAD_MESSAGE_ID = "messageId"
    static let ITBL_PAYLOAD_DEEP_LINK_URL = "url"
    static let ITBL_PAYLOAD_ATTACHMENT_URL = "attachment-url"
    static let ITBL_PAYLOAD_ACTION_BUTTONS = "actionButtons"
    static let ITBL_PAYLOAD_DEFAULT_ACTION = "defaultAction"
}

// UserDefaults String Consts
public extension String {
    static let ITBL_USER_DEFAULTS_PAYLOAD_KEY = "itbl_payload_key"
    static let ITBL_USER_DEFAULTS_ATTRIBUTION_INFO_KEY = "itbl_attribution_info_key"
    static let ITBL_USER_DEFAULTS_EMAIL_KEY = "itbl_email"
    static let ITBL_USER_DEFAULTS_USERID_KEY = "itbl_userid"
    static let ITBL_USER_DEFAULTS_DDL_CHECKED = "itbl_ddl_checked"
    static let ITBL_USER_DEFAULTS_DEVICE_ID = "itbl_device_id"
    static let ITBL_USER_DEFAULTS_SDK_VERSION = "itbl_sdk_version"
}

// UserDefaults Int Consts
public extension Int {
    static let ITBL_USER_DEFAULTS_PAYLOAD_EXPIRATION_HOURS = 24
    static let ITBL_USER_DEFAULTS_ATTRIBUTION_INFO_EXPIRATION_HOURS = 24
}

//Action Buttons
public extension AnyHashable {
    static let ITBL_BUTTON_IDENTIFIER = "identifier"
    static let ITBL_BUTTON_TYPE = "buttonType"
    static let ITBL_BUTTON_TITLE = "title"
    static let ITBL_BUTTON_OPEN_APP = "openApp"
    static let ITBL_BUTTON_REQUIRES_UNLOCK = "requiresUnlock"
    static let ITBL_BUTTON_INPUT_TITLE = "inputTitle"
    static let ITBL_BUTTON_INPUT_PLACEHOLDER = "inputPlaceholder"
    static let ITBL_BUTTON_ACTION = "action"
}

//In-App Constants
public extension AnyHashable {
    static let ITBL_IN_APP_CLICKED_URL = "clickedUrl"
    
    static let ITBL_IN_APP_BUTTON_INDEX = "buttonIndex"
    static let ITBL_IN_APP_MESSAGE = "inAppMessages"
    
    static let ITBL_IN_APP_TRIGGER = "trigger"
    static let ITBL_IN_APP_TRIGGER_TYPE = "type"
    static let ITBL_IN_APP_EXPIRES_AT = "expiresAt"

    static let ITBL_IN_APP_CONTENT = "content"
    
    //In-App HTML Constants
<<<<<<< HEAD
    public static let ITBL_IN_APP_BACKGROUND_ALPHA = "backgroundAlpha"
    public static let ITBL_IN_APP_HTML = "html"
    public static let ITBL_IN_APP_HREF = "href"
    public static let ITBL_IN_APP_DISPLAY_SETTINGS = "inAppDisplaySettings"
    public static let ITBL_IN_APP_CUSTOM_PAYLOAD = "customPayload"
    public static let ITBL_IN_APP_SAVE_TO_INBOX = "saveToInbox"
    public static let ITBL_IN_APP_CONTENT_TYPE = "type"
    public static let ITBL_IN_APP_INBOX_METADATA = "inboxMetadata"
=======
    static let ITBL_IN_APP_BACKGROUND_ALPHA = "backgroundAlpha"
    static let ITBL_IN_APP_HTML = "html"
    static let ITBL_IN_APP_HREF = "href"
    static let ITBL_IN_APP_DISPLAY_SETTINGS = "inAppDisplaySettings"
    static let ITBL_IN_APP_CUSTOM_PAYLOAD = "customPayload"
    static let ITBL_IN_APP_INAPP_TYPE = "inAppType"
    static let ITBL_IN_APP_CONTENT_TYPE = "contentType"
>>>>>>> ade8867f
}

public enum JsonKey : String {
    // Inbox Message
    case inboxTitle = "title"
    case inboxSubtitle = "subTitle"
    case inboxIcon = "icon"
}<|MERGE_RESOLUTION|>--- conflicted
+++ resolved
@@ -152,24 +152,14 @@
     static let ITBL_IN_APP_CONTENT = "content"
     
     //In-App HTML Constants
-<<<<<<< HEAD
-    public static let ITBL_IN_APP_BACKGROUND_ALPHA = "backgroundAlpha"
-    public static let ITBL_IN_APP_HTML = "html"
-    public static let ITBL_IN_APP_HREF = "href"
-    public static let ITBL_IN_APP_DISPLAY_SETTINGS = "inAppDisplaySettings"
-    public static let ITBL_IN_APP_CUSTOM_PAYLOAD = "customPayload"
-    public static let ITBL_IN_APP_SAVE_TO_INBOX = "saveToInbox"
-    public static let ITBL_IN_APP_CONTENT_TYPE = "type"
-    public static let ITBL_IN_APP_INBOX_METADATA = "inboxMetadata"
-=======
     static let ITBL_IN_APP_BACKGROUND_ALPHA = "backgroundAlpha"
     static let ITBL_IN_APP_HTML = "html"
     static let ITBL_IN_APP_HREF = "href"
     static let ITBL_IN_APP_DISPLAY_SETTINGS = "inAppDisplaySettings"
     static let ITBL_IN_APP_CUSTOM_PAYLOAD = "customPayload"
-    static let ITBL_IN_APP_INAPP_TYPE = "inAppType"
-    static let ITBL_IN_APP_CONTENT_TYPE = "contentType"
->>>>>>> ade8867f
+    static let ITBL_IN_APP_SAVE_TO_INBOX = "saveToInbox"
+    static let ITBL_IN_APP_CONTENT_TYPE = "type"
+    static let ITBL_IN_APP_INBOX_METADATA = "inboxMetadata"
 }
 
 public enum JsonKey : String {
