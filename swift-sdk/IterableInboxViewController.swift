//
//  Created by Tapash Majumder on 4/11/19.
//  Copyright © 2019 Iterable. All rights reserved.
//

import UIKit

open class IterableInboxViewController: UITableViewController {
    /// If you want to use a custom layout for your Inbox TableViewCell
    /// this is where you should override it. Please note that this assumes
    /// that the xib is present in the main bundle.
    @IBInspectable public var cellNibName: String? = nil
    
    // MARK: Initializers
    public override init(style: UITableView.Style) {
        ITBInfo()
        super.init(style: style)
     
        setup()
    }
    
    public required init?(coder aDecoder: NSCoder) {
        ITBInfo()
        super.init(coder: aDecoder)
        
        setup()
    }
    
    public override init(nibName nibNameOrNil: String?, bundle nibBundleOrNil: Bundle?) {
        ITBInfo()
        super.init(nibName: nibNameOrNil, bundle: nibBundleOrNil)
        
        setup()
    }
    
    override open func viewDidLoad() {
        ITBInfo()
        super.viewDidLoad()

        tableView.rowHeight = UITableView.automaticDimension
        tableView.estimatedRowHeight = 150
        
        registerTableViewCell()
    }

    // MARK: - Table view data source
    override open func numberOfSections(in tableView: UITableView) -> Int {
        return diffCalculator?.numberOfSections() ?? 0
    }

    override open func tableView(_ tableView: UITableView, numberOfRowsInSection section: Int) -> Int {
        return diffCalculator?.numberOfObjects(inSection: section) ?? 0
    }

    override open func tableView(_ tableView: UITableView, cellForRowAt indexPath: IndexPath) -> UITableViewCell {
        guard let cell = tableView.dequeueReusableCell(withIdentifier: "inboxCell", for: indexPath) as? IterableInboxCell else {
            fatalError("Please make sure that an the nib: \(cellNibName!) is present in the main bundle")
        }

        if let viewModel = diffCalculator?.value(atIndexPath: indexPath) {
            configure(cell: cell, forViewModel: viewModel)
        }

        return cell
    }

    // Override to support conditional editing of the table view.
    override open func tableView(_ tableView: UITableView, canEditRowAt indexPath: IndexPath) -> Bool {
        // Return false if you do not want the specified item to be editable.
        return true
    }

    // Override to support editing the table view.
    override open func tableView(_ tableView: UITableView, commit editingStyle: UITableViewCell.EditingStyle, forRowAt indexPath: IndexPath) {
        if editingStyle == .delete {
            // Delete the row from the data source
            guard let iterableMessage = diffCalculator?.value(atIndexPath: indexPath).iterableMessage else {
                return
            }
            IterableAPI.inAppManager.remove(message: iterableMessage)
        }
    }
    
    override open func tableView(_ tableView: UITableView, didSelectRowAt indexPath: IndexPath) {
        guard let iterableMessage = diffCalculator?.value(atIndexPath: indexPath).iterableMessage else {
            return
        }
        if let viewController = IterableAPI.inAppManager.createInboxMessageViewController(for: iterableMessage) {
            IterableAPI.inAppManager.set(read: true, forMessage: iterableMessage)
            navigationController?.pushViewController(viewController, animated: true)
        }
    }

    private let iterableCellNibName = "IterableInboxCell"
    
<<<<<<< HEAD
    private lazy var diffCalculator: TableViewDiffCalculator<Int, InboxMessageViewModel>? = {
        TableViewDiffCalculator(tableView: self.tableView, initialSectionedValues: SectionedValues([]))
    }()
    
    private static func setup(instance: IterableInboxViewController) {
        instance.refreshMessages()
        NotificationCenter.default.addObserver(instance, selector: #selector(onInboxChanged(notification:)), name: .iterableInboxChanged, object: nil)
=======
    private var viewModels = [InboxMessageViewModel]()

    private func setup() {
        refreshMessages()
        NotificationCenter.default.addObserver(self, selector: #selector(onInboxChanged(notification:)), name: .iterableInboxChanged, object: nil)
>>>>>>> 65aa1c04
    }
    
    deinit {
        ITBInfo()
        NotificationCenter.default.removeObserver(self)
    }
    
    private func registerTableViewCell() {
        let cellNibName = self.cellNibName ?? self.iterableCellNibName
        let bundle = self.cellNibName == nil ? Bundle(for: IterableInboxViewController.self) : Bundle.main
        
        let nib = UINib(nibName: cellNibName, bundle: bundle)
        tableView.register(nib, forCellReuseIdentifier: "inboxCell")
    }
    
    @objc private func onInboxChanged(notification: NSNotification) {
        ITBInfo()
        refreshMessages()
    }
    
    private func refreshMessages() {
        ITBInfo()
        DispatchQueue.main.async { [weak self] in
            self?.updateUnreadBadgeCount()
            self?.diffCalculator?.sectionedValues = IterableInboxViewController.createSectionedValues(fromInboxMessages: IterableAPI.inAppManager.getInboxMessages())
        }
    }
    
    private func updateUnreadBadgeCount() {
        let unreadCount = IterableAPI.inAppManager.getUnreadInboxMessagesCount()
        let badgeValue = unreadCount == 0 ? nil : "\(unreadCount)"
        navigationController?.tabBarItem?.badgeValue = badgeValue
    }
    
    private static func createSectionedValues(fromInboxMessages inboxMessages: [IterableInAppMessage]) -> SectionedValues<Int, InboxMessageViewModel> {
        let viewModels = inboxMessages.map { InboxMessageViewModel.from(message: $0) }
        return SectionedValues([(0, viewModels)])
    }
    
    private func configure(cell: IterableInboxCell, forViewModel viewModel: InboxMessageViewModel) {
        cell.titleLbl?.text = viewModel.title
        cell.subTitleLbl?.text = viewModel.subTitle
        cell.unreadCircleView?.isHidden = viewModel.read
        
        cell.iconImageView?.clipsToBounds = true

        if let imageUrlString = viewModel.imageUrl, let url = URL(string: imageUrlString) {
            cell.iconContainerView?.isHidden = false
            cell.iconImageView?.isHidden = false

            if let data = viewModel.imageData {
                cell.iconImageView?.backgroundColor = nil
                cell.iconImageView?.image = UIImage(data: data)
            } else {
                cell.iconImageView?.backgroundColor = UIColor(hex: "EEEEEE") // loading image
                cell.iconImageView?.image = nil
                loadImage(forMessageId: viewModel.iterableMessage.messageId, fromUrl: url)
            }
        } else {
            cell.iconContainerView?.isHidden = true
            cell.iconImageView?.isHidden = true
        }
        
        cell.createdAtLbl?.isHidden = true
    }

    private func loadImage(forMessageId messageId: String, fromUrl url: URL) {
        if let networkSession = IterableAPI.internalImplementation?.networkSession {
            NetworkHelper.getData(fromUrl: url, usingSession: networkSession).onSuccess {[weak self] in
                self?.updateCell(forMessageId: messageId, withImageData: $0)
            }.onError {
                ITBError($0.localizedDescription)
            }
        }
    }
    
<<<<<<< HEAD
    private func updateCell(forMessageId messageId: String, withData data: Data) {
        guard var viewModels = diffCalculator?.sectionedValues[0].1 else {
            return
        }
        
=======
    private func updateCell(forMessageId messageId: String, withImageData data: Data) {
>>>>>>> 65aa1c04
        guard let row = viewModels.firstIndex (where: { $0.iterableMessage.messageId == messageId }) else {
            return
        }
        var viewModel = viewModels[row]
        viewModel.imageData = data
        viewModels[row] = viewModel
        
        diffCalculator?._sectionedValues = SectionedValues([(0, viewModels)])

        tableView.reloadRows(at: [IndexPath(row: row, section: 0)], with: .automatic)
    }
}<|MERGE_RESOLUTION|>--- conflicted
+++ resolved
@@ -93,23 +93,15 @@
 
     private let iterableCellNibName = "IterableInboxCell"
     
-<<<<<<< HEAD
     private lazy var diffCalculator: TableViewDiffCalculator<Int, InboxMessageViewModel>? = {
         TableViewDiffCalculator(tableView: self.tableView, initialSectionedValues: SectionedValues([]))
     }()
     
-    private static func setup(instance: IterableInboxViewController) {
-        instance.refreshMessages()
-        NotificationCenter.default.addObserver(instance, selector: #selector(onInboxChanged(notification:)), name: .iterableInboxChanged, object: nil)
-=======
-    private var viewModels = [InboxMessageViewModel]()
-
     private func setup() {
         refreshMessages()
         NotificationCenter.default.addObserver(self, selector: #selector(onInboxChanged(notification:)), name: .iterableInboxChanged, object: nil)
->>>>>>> 65aa1c04
     }
-    
+
     deinit {
         ITBInfo()
         NotificationCenter.default.removeObserver(self)
@@ -184,15 +176,10 @@
         }
     }
     
-<<<<<<< HEAD
-    private func updateCell(forMessageId messageId: String, withData data: Data) {
+    private func updateCell(forMessageId messageId: String, withImageData data: Data) {
         guard var viewModels = diffCalculator?.sectionedValues[0].1 else {
             return
         }
-        
-=======
-    private func updateCell(forMessageId messageId: String, withImageData data: Data) {
->>>>>>> 65aa1c04
         guard let row = viewModels.firstIndex (where: { $0.iterableMessage.messageId == messageId }) else {
             return
         }
