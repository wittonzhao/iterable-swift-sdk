//
//  IterableAPI.swift
//  swift-sdk
//
//  Created by Ilya Brin on 11/19/14.
//  Ported to Swift by Tapash Majumder on 7/9/18.
//  Copyright © 2018 Iterable. All rights reserved.
//

import Foundation

@objcMembers
public final class IterableAPI : NSObject {
    // Current SDK Version.
<<<<<<< HEAD
    static let sdkVersion = "6.0.4"
=======
    static let sdkVersion = "6.0.5"
>>>>>>> c2f3582d
    
    // MARK: Initialization
    /// You should call this method and not call the init method directly.
    /// - parameter apiKey: Iterable API Key.
    public static func initialize(apiKey: String) {
        initialize(apiKey: apiKey, launchOptions: nil)
    }
    
    /// You should call this method and not call the init method directly.
    /// - parameter apiKey: Iterable API Key.
    /// - parameter config: Iterable config object.
    public static func initialize(apiKey: String,
                                  config: IterableConfig) {
        initialize(apiKey: apiKey, launchOptions: nil, config: config)
    }
    
    /// You should call this method and not call the init method directly.
    /// - parameter apiKey: Iterable API Key.
    /// - parameter launchOptions: The launchOptions coming from application:didLaunching:withOptions
    public static func initialize(apiKey: String,
                                  launchOptions: [UIApplicationLaunchOptionsKey: Any]?) {
        initialize(apiKey: apiKey, launchOptions: launchOptions, config: IterableConfig())
    }
    
    /// The big daddy of initialization. You should call this method and not call the init method directly.
    /// - parameter apiKey: Iterable API Key. This is the only required parameter.
    /// - parameter launchOptions: The launchOptions coming from application:didLaunching:withOptions
    /// - parameter config: Iterable config object.
    public static func initialize(apiKey: String,
                                  launchOptions: [UIApplicationLaunchOptionsKey: Any]? = nil,
                                  config: IterableConfig = IterableConfig()) {
        internalImplementation = IterableAPIInternal.initialize(apiKey: apiKey, launchOptions: launchOptions, config:config)
    }
    
    /**
     The email of the logged in user that this IterableAPI is using
     */
    public static var email: String? {
        get {
            return internalImplementation?.email
        } set {
            internalImplementation?.email = newValue
        }
    }
    
    /**
     The userId of the logged in user that this IterableAPI is using
     */
    public static var userId: String? {
        get {
            return internalImplementation?.userId
        } set {
            internalImplementation?.userId = newValue
        }
    }
    
    /**
     The userInfo dictionary which came with last push.
     */
    public static var lastPushPayload: [AnyHashable : Any]? {
        return internalImplementation?.lastPushPayload
    }

    /**
     Attribution info (campaignId, messageId etc.) for last push open or app link click from an email.
     */
    public static var attributionInfo : IterableAttributionInfo? {
        get {
            return internalImplementation?.attributionInfo
        } set {
            internalImplementation?.attributionInfo = newValue
        }
    }

    /**
     * Register this device's token with Iterable
     * Push integration name and platform are read from `IterableConfig`. If platform is set to `auto`, it will
     * read APNS environment from the provisioning profile and use an integration name specified in `IterableConfig`.
     - parameters:
     - token:       The token representing this device/application pair, obtained from
     `application:didRegisterForRemoteNotificationsWithDeviceToken`
     after registering for remote notifications
     */
    @objc(registerToken:) public static func register(token: Data) {
        internalImplementation?.register(token: token)
    }
    
    /**
     * Register this device's token with Iterable
     * Push integration name and platform are read from `IterableConfig`. If platform is set to `auto`, it will
     * read APNS environment from the provisioning profile and use an integration name specified in `IterableConfig`.
     - parameters:
     - token:       The token representing this device/application pair, obtained from
     `application:didRegisterForRemoteNotificationsWithDeviceToken`
     after registering for remote notifications
     - onSuccess:   OnSuccessHandler to invoke if token registration is successful
     - onFailure:   OnFailureHandler to invoke if token registration fails
     */
    @objc(registerToken:onSuccess:OnFailure:) public static func register(token: Data, onSuccess: OnSuccessHandler? = nil, onFailure: OnFailureHandler? = nil) {
        internalImplementation?.register(token: token, onSuccess: onSuccess, onFailure: onFailure)
    }
    
    /**
     Disable this device's token in Iterable, for the current user.
     */
    public static func disableDeviceForCurrentUser() {
        internalImplementation?.disableDeviceForCurrentUser()
    }
    
    /**
     Disable this device's token in Iterable, for all users with this device.
     */
    public static func disableDeviceForAllUsers() {
        internalImplementation?.disableDeviceForAllUsers()
    }
    
    /**
     Disable this device's token in Iterable, for the current user, with custom completion blocks
     
     - parameter onSuccess:               OnSuccessHandler to invoke if disabling the token is successful
     - parameter onFailure:               OnFailureHandler to invoke if disabling the token fails
     
     - seeAlso: OnSuccessHandler
     - seeAlso: OnFailureHandler
     */
    public static func disableDeviceForCurrentUser(withOnSuccess onSuccess: OnSuccessHandler?, onFailure: OnFailureHandler?) {
        internalImplementation?.disableDeviceForCurrentUser(withOnSuccess: onSuccess, onFailure: onFailure)
    }
    
    /**
     Disable this device's token in Iterable, for all users of this device, with custom completion blocks.
     
     - parameter onSuccess:               OnSuccessHandler to invoke if disabling the token is successful
     - parameter onFailure:               OnFailureHandler to invoke if disabling the token fails
     
     - seeAlso: OnSuccessHandler
     - seeAlso: OnFailureHandler
     */
    public static func disableDeviceForAllUsers(withOnSuccess onSuccess: OnSuccessHandler?, onFailure: OnFailureHandler?) {
        internalImplementation?.disableDeviceForAllUsers(withOnSuccess: onSuccess, onFailure: onFailure)
    }

    /**
     Updates the available user fields
     
     - parameters:
     - dataFields:              Data fields to store in the user profile
     - mergeNestedObjects:      Merge top level objects instead of overwriting
     - onSuccess:               OnSuccessHandler to invoke if update is successful
     - onFailure:               OnFailureHandler to invoke if update fails
     
     - seeAlso: OnSuccessHandler
     - seeAlso: OnFailureHandler
     */
    @objc(updateUser:mergeNestedObjects:onSuccess:onFailure:) public static func updateUser(_ dataFields: [AnyHashable : Any], mergeNestedObjects: Bool, onSuccess: OnSuccessHandler? = nil, onFailure: OnFailureHandler? = nil) {
        internalImplementation?.updateUser(dataFields, mergeNestedObjects: mergeNestedObjects, onSuccess: onSuccess, onFailure: onFailure)
    }
    
    /**
     Updates the current user's email.
     
     - remark:  Also updates the current email in this IterableAPIImplementation instance if the API call was successful.
     
     - parameters:
     - newEmail:                New Email
     - onSuccess:               OnSuccessHandler to invoke if update is successful
     - onFailure:               OnFailureHandler to invoke if update fails
     
     - seeAlso: OnSuccessHandler
     - seeAlso: OnFailureHandler
     */
    @objc(updateEmail:onSuccess:onFailure:) public static func updateEmail(_ newEmail: String, onSuccess: OnSuccessHandler?, onFailure: OnFailureHandler?) {
        internalImplementation?.updateEmail(newEmail, onSuccess: onSuccess, onFailure: onFailure)
    }
    
    /**
     Tracks a purchase
     
     - remark: Pass in the total purchase amount and an `NSArray` of `CommerceItem`s
     
     - parameter withTotal:       total purchase amount
     - parameter items:       list of purchased items
     
     - seeAlso: CommerceItem
     */
    @objc(trackPurchase:items:) public static func track(purchase withTotal: NSNumber, items: [CommerceItem]) {
        track(purchase: withTotal, items: items, dataFields: nil)
    }

    /**
     Tracks a purchase with additional data.
     
     - remark: Pass in the total purchase amount and an `NSArray` of `CommerceItem`s
     
     - parameter withTotal:       total purchase amount
     - parameter items:       list of purchased items
     - parameter dataFields:  an `Dictionary` containing any additional information to save along with the event
     
     - seeAlso: CommerceItem
     */
    @objc(trackPurchase:items:dataFields:) public static func track(purchase withTotal: NSNumber, items: [CommerceItem], dataFields: [AnyHashable : Any]?) {
        internalImplementation?.trackPurchase(withTotal, items: items, dataFields: dataFields)
    }
    
    /**
     Tracks a purchase with additional data and custom completion blocks.
     
     - remark: Pass in the total purchase amount and an `NSArray` of `CommerceItem`s
     
     - parameter withTotal:   total purchase amount
     - parameter items:       list of purchased items
     - parameter dataFields:  an `Dictionary` containing any additional information to save along with the event
     - parameter onSuccess:   OnSuccessHandler to invoke if the purchase is tracked successfully
     - parameter onFailure:   OnFailureHandler to invoke if tracking the purchase fails
     
     - seeAlso: CommerceItem, OnSuccessHandler, OnFailureHandler
     */
    @objc(trackPurchase:items:dataFields:onSuccess:onFailure:) public static func track(purchase withTotal: NSNumber, items: [CommerceItem], dataFields: [AnyHashable : Any]?, onSuccess: OnSuccessHandler?, onFailure: OnFailureHandler?) {
        internalImplementation?.trackPurchase(withTotal, items: items, dataFields: dataFields, onSuccess: onSuccess, onFailure: onFailure)
    }
    
    /**
     Tracks a pushOpen event with a push notification payload
     
     - remark: Pass in the `userInfo` from the push notification payload
     
     - parameter userInfo:    the push notification payload
     */
    @objc(trackPushOpen:) public static func track(pushOpen userInfo: [AnyHashable : Any]) {
        track(pushOpen: userInfo, dataFields: nil)
    }
    
    /**
     Tracks a pushOpen event with a push notification and optional additional data
     
     - remark: Pass in the `userInfo` from the push notification payload
     
     - parameter userInfo:    the push notification payload
     - parameter dataFields:  a `Dictionary` containing any additional information to save along with the event
     */
    @objc(trackPushOpen:dataFields:) public static func track(pushOpen userInfo: [AnyHashable : Any], dataFields: [AnyHashable : Any]?) {
        internalImplementation?.trackPushOpen(userInfo, dataFields: dataFields)
    }
    
    /**
     Tracks a pushOpen event with a push notification, optional additional data, and custom completion blocks
     
     - remark: Pass in the `userInfo` from the push notification payload
     - Parameters:
     - userInfo:    the push notification payload
     - dataFields:  a `Dictionary` containing any additional information to save along with the event
     - onSuccess:           OnSuccessHandler to invoke if the open is tracked successfully
     - onFailure:           OnFailureHandler to invoke if tracking the open fails
     
     - SeeAlso: OnSuccessHandler
     - SeeAlso: OnFailureHandler
     */
    @objc(trackPushOpen:dataFields:onSuccess:onFailure:) public static func track(pushOpen userInfo: [AnyHashable : Any], dataFields: [AnyHashable : Any]?, onSuccess: OnSuccessHandler?, onFailure: OnFailureHandler?) {
        internalImplementation?.trackPushOpen(userInfo, dataFields: dataFields, onSuccess: onSuccess, onFailure: onFailure)
    }
    
    /**
     Tracks a pushOpen event for the specified campaign and template ids, whether the app was already running when the push was received, and optional additional data
     
     - remark: Pass in the the relevant campaign data
     - parameters:
     - campaignId:          The campaignId of the the push notification that caused this open event
     - templateId:          The templateId  of the the push notification that caused this open event
     - messageId:           The messageId  of the the push notification that caused this open event
     - appAlreadyRunning:   This will get merged into the dataFields. Whether the app is already running when the notification was received
     - dataFields:          A `Dictionary` containing any additional information to save along with the event
     */
    @objc(trackPushOpen:templateId:messageId:appAlreadyRunning:dataFields:) public static func track(pushOpen campaignId: NSNumber, templateId: NSNumber?, messageId: String?, appAlreadyRunning: Bool, dataFields: [AnyHashable : Any]?) {
        internalImplementation?.trackPushOpen(campaignId, templateId: templateId, messageId: messageId, appAlreadyRunning: appAlreadyRunning, dataFields: dataFields)
    }
    
    /**
     Tracks a pushOpen event for the specified campaign and template ids, whether the app was already running when the push was received, and optional additional data
     
     - remark: Pass in the the relevant campaign data
     - parameters:
     - campaignId:          The campaignId of the the push notification that caused this open event
     - templateId:          The templateId  of the the push notification that caused this open event
     - messageId:           The messageId  of the the push notification that caused this open event
     - appAlreadyRunning:   This will get merged into the dataFields. Whether the app is already running when the notification was received
     - dataFields:          A `Dictionary` containing any additional information to save along with the event
     - seeAlso: OnSuccessHandler
     - seeAlso: OnFailureHandler
     */
    @objc(trackPushOpen:templateId:messageId:appAlreadyRunning:dataFields:onSuccess:onFailure:) public static func track(pushOpen campaignId: NSNumber, templateId: NSNumber?, messageId: String?, appAlreadyRunning: Bool, dataFields: [AnyHashable : Any]?, onSuccess: OnSuccessHandler?, onFailure: OnFailureHandler?) {
        internalImplementation?.trackPushOpen(campaignId, templateId: templateId, messageId: messageId, appAlreadyRunning: appAlreadyRunning, dataFields: dataFields, onSuccess: onSuccess, onFailure: onFailure)
    }
    
    /**
     Tracks a custom event.
     
     - remark: Pass in the the custom event data.
     
     - parameter eventName:   Name of the event
     */
    @objc(track:) public static func track(event eventName: String) {
        internalImplementation?.track(eventName)
    }
    
    /**
     Tracks a custom event.
     
     - remark: Pass in the the custom event data.
     
     - parameter eventName:   Name of the event
     - parameter dataFields:  A `Dictionary` containing any additional information to save along with the event
     */
    @objc(track:dataFields:) public static func track(event eventName: String, dataFields: [AnyHashable : Any]?) {
        internalImplementation?.track(eventName, dataFields: dataFields)
    }
    
    /**
     Tracks a custom event.
     
     - remark: Pass in the the custom event data.
     - parameters:
     - eventName:   Name of the event
     - dataFields:  A `Dictionary` containing any additional information to save along with the event
     - onSuccess:           OnSuccessHandler to invoke if the open is tracked successfully
     - onFailure:           OnFailureHandler to invoke if tracking the open fails
     */
    @objc(track:dataFields:onSuccess:onFailure:) public static func track(event eventName: String, dataFields: [AnyHashable : Any]?, onSuccess: OnSuccessHandler?, onFailure: OnFailureHandler?) {
        internalImplementation?.track(eventName, dataFields: dataFields, onSuccess: onSuccess, onFailure: onFailure)
    }
    
    /**
     Updates a user's subscription preferences
     
     - Parameters:
     - emailListIds:                Email lists to subscribe to
     - unsubscribedChannelIds:      List of channels to unsubscribe from
     - unsubscribedMessageTypeIds:  List of message types to unsubscribe from
     
     - remark: passing in an empty array will clear subscription list, passing in nil will not modify the list
     */
    @objc(updateSubscriptions:unsubscribedChannelIds:unsubscribedMessageTypeIds:) public static func updateSubscriptions(_ emailListIds: [String]?, unsubscribedChannelIds: [String]?, unsubscribedMessageTypeIds: [String]?) {
        internalImplementation?.updateSubscriptions(emailListIds, unsubscribedChannelIds: unsubscribedChannelIds, unsubscribedMessageTypeIds: unsubscribedMessageTypeIds)
    }
    
    //MARK: In-App Notifications
    
    /**
     Deprecated. Gets the list of InAppNotification and displays the next notification.
     
     This is deprecated in SDK version 6.0.4.
     InApp notifications are automatically shown via `IterableInAppDelegate` methods.
     
     - parameter callbackBlock:  Callback ITEActionBlock
     
     */
    @available(*, deprecated: 6.0.4, message: "InApp messages are automatically shown via IterableInAppDelegate methods.")
    public static func spawnInAppNotification(_ callbackBlock:ITEActionBlock?) {
        internalImplementation?.spawn(inAppNotification: callbackBlock)
    }
    
    /**
     Deprecated. Gets the list of InAppMessages from the server.
     
     This is deprecated in SDK version 6.0.4.
     InApp notifications are automatically shown via `IterableInAppDelegate` methods. The SDK takes care of getting messages automatically.
     See `IterableAPI.inAppManager.getMessages()` method to get messages already fetched from the server.

     - parameter count:  the number of messages to fetch
     */
    @available(*, deprecated: 6.0.4, message: "Use IterableAPI.inAppManager.getMessages() method instead.")
    @objc(getInAppMessages:) public static func get(inAppMessages count: NSNumber) {
        internalImplementation?.getInAppMessages(count)
    }
    
    /**
     Deprecated. Gets the list of InAppMessages with optional additional fields and custom completion blocks
     
     This is deprecated in SDK version 6.0.4.
     InApp notifications are automatically shown via `IterableInAppDelegate` methods. The SDK takes care of getting messages automatically.
     See `IterableAPI.inAppManager.getMessages()` method to get messages already fetched from the server.

     - Parameters:
     - count:  the number of messages to fetch
     - onSuccess:   OnSuccessHandler to invoke if the get call succeeds
     - onFailure:   OnFailureHandler to invoke if the get call fails
     
     - seeAlso: OnSuccessHandler
     - seeAlso: OnFailureHandler
     */
    @available(*, deprecated: 6.0.4, message: "Use IterableAPI.inAppManager.getMessages() method instead.")
    @objc(getInAppMessages:onSucess:onFailure:) public static func get(inAppMessages count: NSNumber, onSuccess: OnSuccessHandler?, onFailure: OnFailureHandler?) {
        internalImplementation?.getInAppMessages(count, onSuccess: onSuccess, onFailure: onFailure)
    }
    
    /**
     Tracks a InAppOpen event with custom completion blocks
     - parameter messageId:       The messageId of the notification
     */
    @objc(trackInAppOpen:) public static func track(inAppOpen messageId: String) {
        internalImplementation?.trackInAppOpen(messageId)
    }
    
    /**
     Tracks a inAppClick event
     
     - parameter messageId:       The messageId of the notification
     - parameter buttonIndex:     The index of the button that was clicked
     */
    @objc(trackInAppClick:buttonIndex:) public static func track(inAppClick messageId: String, buttonIndex: String) {
        internalImplementation?.trackInAppClick(messageId, buttonIndex: buttonIndex)
    }
    
    /**
     Tracks a inAppClick event
     
     - parameter messageId:       The messageId of the notification
     - parameter buttonURL:     The url of the button that was clicked
     */
    @objc(trackInAppClick:buttonURL:) public static func track(inAppClick messageId: String, buttonURL: String) {
        internalImplementation?.trackInAppClick(messageId, buttonURL: buttonURL)
    }
    
    /**
     Consumes the notification and removes it from the list of inAppMessages
     
     - parameter messageId:       The messageId of the notification
     */
    @objc(inAppConsume:) public static func inAppConsume(messageId: String) {
        internalImplementation?.inAppConsume(messageId)
    }

    /**
     Displays a iOS system style notification with one button
     
     - parameters:
     - title:           the title of the notifiation
     - body:            the notification message body
     - button:          the text of the left button
     - callbackBlock:   the callback to send after a button on the notification is clicked
     
     - remark:            passes the string of the button clicked to the callbackBlock
     */
    public static func showSystemNotification(withTitle title: String, body: String, button: String?, callbackBlock: ITEActionBlock?) {
        internalImplementation?.showSystemNotification(title, body: body, button: button, callbackBlock: callbackBlock)
    }
    
    /**
     Displays a iOS system style notification with one button
     
     - parameters:
     - title:           the NSDictionary containing the dialog options
     - body:            the notification message body
     - buttonLeft:          the text of the left button
     - buttonRight:          the text of the right button
     - callbackBlock:   the callback to send after a button on the notification is clicked
     
     - remark:            passes the string of the button clicked to the callbackBlock
     */
    public static func showSystemNotification(withTitle title: String, body: String, buttonLeft: String?, buttonRight:String?, callbackBlock: ITEActionBlock?) {
        internalImplementation?.showSystemNotification(title, body: body, buttonLeft: buttonLeft, buttonRight: buttonRight, callbackBlock: callbackBlock)
    }
    
    /**
     Tracks a link click and passes the redirected URL to the callback
     
     - parameter webpageURL:      the URL that was clicked
     - parameter callbackBlock:   the callback to send after the webpageURL is called
     */
    @objc(getAndTrackDeeplink:callbackBlock:) public static func getAndTrack(deeplink webpageURL: URL, callbackBlock: @escaping ITEActionBlock) {
        internalImplementation?.getAndTrackDeeplink(webpageURL: webpageURL, callbackBlock: callbackBlock)
    }
    
    /**
     * Handles a Universal Link
     * For Iterable links, it will track the click and retrieve the original URL,
     * pass it to `IterableURLDelegate` for handling
     * If it's not an Iterable link, it just passes the same URL to `IterableURLDelegate`
     *
     - parameter url: the URL obtained from `UserActivity.webpageURL`
     - returns: true if it is an Iterable link, or the value returned from `IterableURLDelegate` otherwise
     */
    @objc(handleUniversalLink:) @discardableResult public static func handle(universalLink url: URL) -> Bool {
        return internalImplementation?.handleUniversalLink(url) ?? false
    }
    
    /// Use this property for getting and showing inApp Messages.
    /// This property has no meaning if IterableAPI has not been initialized using
    /// IterableAPI.initialize
    /// ```
    /// - IterableAPI.inAppManager.getMessages()
    /// - IterableAPI.inappManager.show(message: message, consume: true)
    /// ```
    @objc public static var inAppManager: IterableInAppManagerProtocol {
        guard let internalImplementation = internalImplementation else {
            ITBError("IterableAPI is not initialized yet. InApp will not work now.")
            return EmptyInAppManager()
        }
        return internalImplementation.inAppManager
    }
    
    // MARK: Private and Internal
    static var internalImplementation: IterableAPIInternal?
    private override init() {super.init()}
}<|MERGE_RESOLUTION|>--- conflicted
+++ resolved
@@ -12,11 +12,7 @@
 @objcMembers
 public final class IterableAPI : NSObject {
     // Current SDK Version.
-<<<<<<< HEAD
-    static let sdkVersion = "6.0.4"
-=======
     static let sdkVersion = "6.0.5"
->>>>>>> c2f3582d
     
     // MARK: Initialization
     /// You should call this method and not call the init method directly.
