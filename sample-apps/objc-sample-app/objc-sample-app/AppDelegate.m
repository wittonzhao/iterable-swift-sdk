//
//  AppDelegate.m
//  objc-sample-app
//
//  Created by Tapash Majumder on 6/21/18.
//  Copyright © 2018 Iterable. All rights reserved.
//


#import "AppDelegate.h"
#import "DeeplinkHandler.h"

@import IterableSDK;

@interface AppDelegate ()
@end

@implementation AppDelegate
// ITBL: Set your actual api key here.
NSString *iterableApiKey = @""; // set iterable api key here


- (BOOL)application:(UIApplication *)application didFinishLaunchingWithOptions:(NSDictionary *)launchOptions {
    
    //ITBL: Setup Notifications
    [self setupNotifications];
    
    //ITBL: Initialize API
    IterableConfig *config = [[IterableConfig alloc] init];
    config.urlDelegate = self;
    config.customActionDelegate = self;
    config.pushIntegrationName = @"objc-sample-app";
    config.sandboxPushIntegrationName = @"objc-sample-app";
    
    [IterableAPI initializeWithApiKey: iterableApiKey
                        launchOptions:launchOptions
                               config:config];
    
    return YES;
}


- (void)applicationWillResignActive:(UIApplication *)application {
    // Sent when the application is about to move from active to inactive state. This can occur for certain types of temporary interruptions (such as an incoming phone call or SMS message) or when the user quits the application and it begins the transition to the background state.
    // Use this method to pause ongoing tasks, disable timers, and invalidate graphics rendering callbacks. Games should use this method to pause the game.
}


- (void)applicationDidEnterBackground:(UIApplication *)application {
    // Use this method to release shared resources, save user data, invalidate timers, and store enough application state information to restore your application to its current state in case it is terminated later.
    // If your application supports background execution, this method is called instead of applicationWillTerminate: when the user quits.
}


- (void)applicationWillEnterForeground:(UIApplication *)application {
    // Called as part of the transition from the background to the active state; here you can undo many of the changes made on entering the background.
}


- (void)applicationDidBecomeActive:(UIApplication *)application {
    // Restart any tasks that were paused (or not yet started) while the application was inactive. If the application was previously in the background, optionally refresh the user interface.
    
    //ITBL:
    // You don't need to do this in your app. Just set the correct value for 'iterableApiKey' when it is declared.
    if ([iterableApiKey isEqualToString:@""]) {
        UIAlertController *alert = [UIAlertController alertControllerWithTitle:@"API Key Required" message:@"You must set Iterable API Key. Run this app again after setting 'AppDelegate.iterableApiKey'." preferredStyle:UIAlertControllerStyleAlert];
        UIAlertAction *action = [UIAlertAction actionWithTitle:@"OK" style:UIAlertActionStyleDefault handler:^(UIAlertAction * _Nonnull action) {
            exit(0);
        }];
        [alert addAction:action];
        [self.window.rootViewController presentViewController:alert animated:YES completion:nil];
        return;
    }
    
    //ITBL:
    if (IterableAPI.email == nil) {
        UIAlertController *alert = [UIAlertController alertControllerWithTitle:@"Please Login" message:@"You must set 'IterableAPI.email' before receiving push notifications from Iterable." preferredStyle:UIAlertControllerStyleAlert];
        UIAlertAction *action = [UIAlertAction actionWithTitle:@"OK" style:UIAlertActionStyleDefault handler:^(UIAlertAction * _Nonnull action) {
            UIStoryboard *storyboard = [UIStoryboard storyboardWithName:@"Main" bundle:nil];
            UIViewController *vc = [storyboard instantiateViewControllerWithIdentifier:@"LoginNavController"];
            [self.window.rootViewController presentViewController:vc animated:YES completion:nil];
        }];
        [alert addAction:action];
        [self.window.rootViewController presentViewController:alert animated:YES completion:nil];
        return;
    }
}


- (void)applicationWillTerminate:(UIApplication *)application {
    // Called when the application is about to terminate. Save data if appropriate. See also applicationDidEnterBackground:.
}

#pragma mark - Silent Push
- (void)application:(UIApplication *)application didReceiveRemoteNotification:(NSDictionary *)userInfo fetchCompletionHandler:(void (^)(UIBackgroundFetchResult))completionHandler {
    [IterableAppIntegration application:application didReceiveRemoteNotification:userInfo fetchCompletionHandler:completionHandler];
}

#pragma mark - Url handling
- (BOOL)application:(UIApplication *)application continueUserActivity:(NSUserActivity *)userActivity restorationHandler:(void (^)(NSArray<id<UIUserActivityRestoring>> * _Nullable))restorationHandler {
<<<<<<< HEAD

=======
>>>>>>> f3a4ff53
    //ITBL:
    NSURL *url = userActivity.webpageURL;
    if (url == nil) {
        return NO;
    }
    
    return [IterableAPI handleUniversalLink:url];
}

#pragma mark - notification registration
- (void)application:(UIApplication *)application didRegisterForRemoteNotificationsWithDeviceToken:(NSData *)deviceToken {
    [IterableAPI registerToken:deviceToken];
}

- (void)application:(UIApplication *)application didFailToRegisterForRemoteNotificationsWithError:(NSError *)error {
    //TODO: handle
}

#pragma mark - UNUserNotificationCenterDelegate
- (void)userNotificationCenter:(UNUserNotificationCenter *)center willPresentNotification:(UNNotification *)notification withCompletionHandler:(void (^)(UNNotificationPresentationOptions))completionHandler {
    completionHandler (UNAuthorizationOptionAlert | UNAuthorizationOptionBadge | UNAuthorizationOptionSound);
}

- (void)userNotificationCenter:(UNUserNotificationCenter *)center didReceiveNotificationResponse:(UNNotificationResponse *)response withCompletionHandler:(void (^)(void))completionHandler {
    [IterableAppIntegration userNotificationCenter:center didReceiveNotificationResponse:response withCompletionHandler:completionHandler];
}

#pragma mark - IterableURLDelegate
// return true if we handled the url
- (BOOL)handleIterableURL:(NSURL *)url context:(IterableActionContext *)context {
    return [DeeplinkHandler handleURL:url];
}

#pragma mark - IterableCustomActionDelegate
// handle the cutom action from push
// return value true/false doesn't matter here, stored for future use
- (BOOL)handleIterableCustomAction:(IterableAction *)action context:(IterableActionContext *)context {
    if ([action.type isEqualToString:@"handleFindCoffee"]) {
        if (action.userInput != nil) {
            NSString *urlString = [[NSString alloc] initWithFormat:@"https://majumder.me/coffee?q=%@", action.userInput];
            NSURL *url = [[NSURL alloc] initWithString:urlString];
            return [DeeplinkHandler handleURL:url];
        }
    }

    return FALSE;
}

#pragma mark - private
//ITBL:
// Ask for permission for notifications etc.
// setup self as delegate to listen to push notifications.
- (void) setupNotifications {
    UNUserNotificationCenter *center = [UNUserNotificationCenter currentNotificationCenter];
    center.delegate = self;
    [center getNotificationSettingsWithCompletionHandler:^(UNNotificationSettings * _Nonnull settings) {
        if (settings.authorizationStatus != UNAuthorizationStatusAuthorized) {
            // not authorized, ask for permission
            [[UNUserNotificationCenter currentNotificationCenter] requestAuthorizationWithOptions:(UNAuthorizationOptionAlert | UNAuthorizationOptionBadge | UNAuthorizationOptionSound) completionHandler:^(BOOL granted, NSError * _Nullable error) {
                if (granted) {
                    dispatch_async(dispatch_get_main_queue(), ^{
                        [UIApplication.sharedApplication registerForRemoteNotifications];
                    });
                } // TODO: handle errors
            }];
        } else {
            // already authorized
            dispatch_async(dispatch_get_main_queue(), ^{
                [UIApplication.sharedApplication registerForRemoteNotifications];
            });
        }
    }];
}

@end<|MERGE_RESOLUTION|>--- conflicted
+++ resolved
@@ -98,10 +98,6 @@
 
 #pragma mark - Url handling
 - (BOOL)application:(UIApplication *)application continueUserActivity:(NSUserActivity *)userActivity restorationHandler:(void (^)(NSArray<id<UIUserActivityRestoring>> * _Nullable))restorationHandler {
-<<<<<<< HEAD
-
-=======
->>>>>>> f3a4ff53
     //ITBL:
     NSURL *url = userActivity.webpageURL;
     if (url == nil) {
