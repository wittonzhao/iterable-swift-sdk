[![License](https://img.shields.io/cocoapods/l/Iterable-iOS-SDK.svg?style=flat)](https://opensource.org/licenses/MIT)
[![Build Status](https://travis-ci.com/Iterable/swift-sdk.svg?branch=master)](https://travis-ci.com/Iterable/swift-sdk)
[![pod](https://badge.fury.io/co/Iterable-iOS-SDK.svg)](https://cocoapods.org/pods/Iterable-iOS-SDK)
[![Carthage compatible](https://img.shields.io/badge/Carthage-compatible-4BC51D.svg?style=flat)](https://github.com/Carthage/Carthage)

# Table of contents

- [Installation](#installation)
- [Installing with a dependency manager](#installing-with-a-dependency-manager)
    - [Swift Package Manager](#swift-package-manager)
    - [CocoaPods](#cocoapods)
<<<<<<< HEAD
    - [Carthage](#carthage)
    - [Manual Installation](#manual-installation)
=======
    - [Manual Installation](#manual-installation)
    - [Beta versions](#beta-versions)
>>>>>>> 35726df3
- [Migrating from a version prior to 6.1.0](#migrating-from-a-version-prior-to-610)
- [Sample projects](#sample-projects)
- [Configuring the SDK](#configuring-the-sdk)
- [Using the SDK](#using-the-sdk)
    - [Push notifications](#push-notifications)
    - [Deep links](#deep-links)
    - [In-app messages](#in-app-messages)
    - [Mobile inbox](#mobile-inbox)
    - [Custom events](#custom-events)
    - [User fields](#user-fields)
    - [Uninstall tracking](#uninstall-tracking)
- [Additional information](#additional-information)
- [License](#license)
- [Want to Contribute?](#want-to-contribute)

# Iterable iOS SDK

The Iterable iOS SDK is a Swift implementation of an iOS client for Iterable, for iOS versions 9.0 and higher.

## Before starting

Before starting with the SDK, you will need to set up Iterable push notifications for your app.

<<<<<<< HEAD
For more information, read Iterable's [Setting up iOS Push Notifications](https://support.iterable.com/hc/articles/115000315806) guide.
=======
For more information, read Iterable's [Setting up iOS Push Notifications](https://support.iterable.com/hc/articles/115000315806-Setting-Up-iOS-Push-Notifications) guide.

## Installation

To install this SDK, use [Carthage](https://github.com/Carthage/Carthage), 
[CocoaPods](https://cocoapods.org/), or install it manually.

### Carthage

To use Carthage to install the SDK, first [install Carthage](https://github.com/Carthage/Carthage#installing-carthage). 
Then, follow these steps:

1. If it does not yet exist, create a file named **Cartfile** in the same 
directory as your Xcode project.

2. Edit **Cartfile**, adding the following line:

    ```
    github "Iterable/swift-sdk" ~> 6.1.4
    ```

3. In the terminal, in the same directory as your **Cartfile**, run the 
following command:
>>>>>>> 35726df3

## Installation

To install this SDK, use [Carthage](https://github.com/Carthage/Carthage), [CocoaPods](https://cocoapods.org/), [Swift Package Manager](https://swift.org/package-manager/) (through Xcode or command line), or install it manually.

### Swift Package Manager

In Xcode 11, Apple integrated the Swift Package Manager into Xcode—an
intuitive, easy way to add dependencies to your project.

1. To include Iterable's SDK, navigate in Xcode to **File** >
**Swift Packages** > **Add Package Dependency**.

2. Enter `https://github.com/iterable/swift-sdk` as the package repository URL.

3. Select the version of the SDK you'd like to install (the default settings
will be set to the latest stable version).

4. Select **IterableSDK**. If necessary for your use case, also select
**IterableAppExtensions**.

5. Click **Finish**.

### CocoaPods 

To use CocoaPods to install Iterable's iOS SDK, first [install CocoaPods](https://guides.cocoapods.org/using/getting-started.html).
Then, follow these steps:

1. If your project does not yet have a **Podfile**, create one.

    - In the terminal, navigate to the directory containing your project's
    .xcodeproj file 
    - Run the following command:

        ```
        pod init
        ```

2. Edit your project's **Podfile**.

    - Add the **Iterable-iOS-SDK** pod to your projec's app target. 

    - If your app will receive push notifications containing media
    attachments (images, etc.), add the **Iterable-iOS-AppExtensions** pod to 
    your project's Notification Service Extension target.

    After these changes, your **Podfile** should look similar to the 
    following:

    ```ruby
    platform :ios, '11.0'

    use_frameworks!

    target 'swift-sample-app' do
        pod 'Iterable-iOS-SDK'
    end

    target 'swift-sample-app-notification-extension' do
        pod 'Iterable-iOS-AppExtensions'
    end
    ```

    You must include `use_frameworks!` in your **Podfile**, no matter if
    your app is based on Swift or Objective-C. If your project cannot use 
    this option, install the SDK [manually](#manual-installation).

3. In the terminal, run the following command to install the SDK (and app 
extensions, if necessary):

    ```
    pod install
    ```

    This will create an .xcworkspace file. To open your project in Xcode,
    use this file instead of the .xcodeproj file.

For more information, take a look at the [CocoaPods](https://cocoapods.org/)
documentation.

<<<<<<< HEAD
### Carthage

To use Carthage to install the SDK, first [install Carthage](https://github.com/Carthage/Carthage#installing-carthage). 
Then, follow these steps:

1. If it does not yet exist, create a file named **Cartfile** in the same 
directory as your Xcode project.

2. Edit **Cartfile**, adding the following line:

    ```
    github "Iterable/swift-sdk" ~> 6.2.0
    ```

3. In the terminal, in the same directory as your **Cartfile**, run the 
following command:

    ```
    carthage update
    ```

4. In Xcode, navigate to the **Build Phases** section for your app's target.
Click the **+** icon and select **New Run Script Phase**. A **Run Script** 
section will appear.

5. In the **Run Script** section, below the **Shell** input, add the 
following command: 

    ```
    /usr/local/bin/carthage copy-frameworks
    ```

6. In the **Input Files** section, click **+** and add the following path:

    ```
    $(SRCROOT)/Carthage/Build/iOS/IterableSDK.framework
    ```

7. In the **Output Files** section, add the path to the copied framework:

    ```
    $(BUILT_PRODUCTS_DIR)/$(FRAMEWORKS_FOLDER_PATH)/IterableSDK.framework
    ```

8. Add **&lt;Xcode project directory&gt;/Carthage/Build/iOS/IterableSDK.framework** 
to your Xcode project by dragging it into the Xcode Project Navigator.
When prompted by Xcode, add the framework to your app's target.

9. If your app will be using push notifications that contain media
attachments (images, etc.), repeat steps 6 through 8, substituting
**IterableAppExtensions.framework** for **IterableSDK.framework**. In step 8, 
add **IterableAppExtensions.framework** to your project's Notification
Service Extension target (instead of the app target).

For more information, take a look at the [Carthage](https://github.com/Carthage/Carthage)
documentation.

=======
>>>>>>> 35726df3
### Manual installation

Attached to the release, you will find two framework bundles: 
**IterableSDK.framework** and **IterableAppExtensions.framework**.
    
1. In Xcode, choose the target for your app. Now, add the **IterableSDK.framework** to the **Embedded Binaries** section. If you want to use an Iterable Rich Notification Extension, you will have to add **IterableAppExtensions.framework** to the embedded binaries section as well.

    ![Linking](https://github.com/Iterable/swift-sdk/blob/master/images/embedded-binaries.png?raw=true)

2. If you want to use an Iterable Rich Notification Extension, you will need to add **IterableAppExtension.framework** to **Linked Frameworks and Libraries** section of your **app extension** target (not app target). Please note that you will have to add the **IterableAppExtension.framework** bundle to **both** the app target (step 1) and app extension target (step 2) of your project. In the app target, it goes in the **Embedded Binaries** section and in app extension target it goes in the **Linked Frameworks and Libraries** section.

    ![Linking](https://github.com/Iterable/swift-sdk/blob/master/images/app-extension-linked-framework.png?raw=true)

3. In build settings, set **Always Embed Swift Standard Libraries** setting to **Yes**. This is necessary for both Swift and Objective-C projects.
    
    ![Linking](https://github.com/Iterable/swift-sdk/blob/master/images/build-setting.png?raw=true)

### Beta versions

> &#x26A0; **IMPORTANT**
> Beta versions of this SDK are subject to Iterable's 
[Beta Mobile SDK Terms of Service](https://support.iterable.com/hc/articles/360034753412).

To install a beta version of Iterable's iOS SDK, use CocoaPods or Carthage:

- CocoaPods

    Beta versions of the SDK are not pushed as normal releases to CocoaPods.
    Instead, point CocoaPods to the git tag associated with a specific build.
    For example, the following **Podfile** entry looks for the SDK build
    tagged with `6.2.0-beta1`:

    ```
    pod 'Iterable-iOS-SDK', :git => 'https://github.com/Iterable/swift-sdk.git', :tag => '6.2.0-beta1'
    ```

- Carthage

    Like CocoaPods, Carthage can install an SDK build associated with a
    specific git tag. For example, the following **Cartfile** entry looks for
    an SDK build tagged with `6.2.0-beta1`:

    ```
    github "Iterable/swift-sdk" ~> 6.2.0-beta1
    ```

## Migrating from a version prior to 6.1.0

- Versions 6.1.0+ of the SDK require Xcode 10.2 or higher.

- In-app messages: `spawnInAppNotification`

    - `spawnInAppNotification` is no longer needed and will fail to compile.
    The SDK now displays in-app messages automatically. For more information,
    see [In-app messages](#in-app-messages).

    - There is no need to poll the server for new messages.

- In-app messages: handling manually

    - To control when in-app messages display (rather than displaying them
    automatically), set `IterableConfig.inAppDelegate` (an 
    `IterableInAppDelegate` object). From its `onNew` method, return `.skip`.

    - To get the queue of available in-app messages, call
    `IterableApi.inAppManager.getMessages()`. Then, call
    `IterableApi.inAppManager.show(message)` to show a specific message.

    - For more details, see [In-app messages](#in-app-messages).

- In-app messages: custom actions

   - This version of the SDK reserves the `iterable://` URL scheme for
    Iterable-defined actions handled by the SDK and the `action://` URL
    scheme for custom actions handled by the mobile application's custom
    action handler. For more details, see 
    [Handling in-app message buttons and links](#handling-in-app-message-buttons-and-links).

    - If you are currently using the `itbl://` URL scheme for custom actions,
    the SDK will still pass these actions to the custom action handler.
    However, support for this URL scheme will eventually be removed (timeline
    TBD), so it is best to move to the `action://` URL scheme as it's 
    possible to do so.

- Consolidated deep link URL handling

    - By default, the SDK handles deep links with the the URL delegate
    assigned to `IterableConfig`. Follow the instructions in 
    [Deep Links](#deep-links) to migrate any existing URL handling code 
    to this new API.

## Sample projects

For sample projects, look at the following repositories:

- [Swift sample project](https://github.com/Iterable/swift-sdk/blob/master/sample-apps/swift-sample-app?raw=true)
- [Objective-C sample project](https://github.com/Iterable/swift-sdk/blob/master/sample-apps/objc-sample-app?raw=true)

## Configuring the SDK

Follow these instructions to configure the Iterable iOS SDK:

### 1. Import the IterableSDK module

To use the **IterableSDK** module, import it at the top of your Objective-C
or Swift files:

*Swift*

```swift
// In AppDelegate.swift file
// and any other file where you are using IterableSDK
import IterableSDK
```

*Objective-C*

```objc
// In AppDelegate.m file
// and any other file where you are using IterableSDK
@import IterableSDK;
```

### 2. Set an API key
    
In the `application:didFinishLaunchingWithOptions:` method of your app 
delegate, call `initialize(apiKey:launchOptions:config:)`, passing in your 
Iterable API key:
    
*Swift*
    
```swift
let config = IterableConfig()
IterableAPI.initialize(apiKey: "<your-api-key>", launchOptions: launchOptions, config: config)
```
    
*Objective-C*
    
```objc
IterableConfig *config = [[IterableConfig alloc] init];
[IterableAPI initializeWithApiKey:@"<your-api-key>" launchOptions:launchOptions config:config]
```

> &#x26A0; In prior versions of the SDK, it was necessary to explicitly set the 
> `IterableAPI.pushIntegrationName` property. This property now defaults to 
> the bundle ID of the app, so it's no longer necessary modify it unless you're
> using a custom integration name (different from the bundle ID). To view your 
> existing integrations, navigate to **Settings > Mobile Apps**.

### 3. Set a userId or email

Once you have an email address or user ID for your app's current user, set
`IterableAPI.email` or `IterableAPI.userId`. For example:

> &#x26A0; Don't specify both `email` and `userId` in the same session, as they will be treated as different users by the SDK. Only use one type of identifier, `email` or `userId`, to identify the user.

*Swift*
    
```swift
IterableAPI.email = "user@example.com"
```

*Objective-C*

```objc
IterableAPI.email = @"user@example.com";
```

Your app will not be able to receive push notifications until you set 
one of these values.

### 4. Fetch a device token from Apple

For Iterable to send push notifications to an iOS device, it must know the
unique token assigned to that device by Apple.

Iterable uses silent push notifications to tell iOS apps when to fetch
new in-app messages from the server. Because of this, your app must register
for remote notifications with Apple even if you do not plan to send it any
push notifications.

`IterableConfig.autoPushRegistration` determines whether or not the SDK will:

- Automatically register for a device token when the the SDK is given a new 
email address or user ID.
- Disable the device token for the previous user when a new user logs in.

If `IterableConfig.autoPushRegistration` is `true` (the default value):

- Setting `IterableAPI.email` or `IterableAPI.userId` causes the SDK to 
automatically call the [`registerForRemoteNotifications()`](https://developer.apple.com/documentation/uikit/uiapplication/1623078-registerforremotenotifications)
method on `UIApplication` and pass the resulting device token to the
[`application(_:didRegisterForRemoteNotificationsWithDeviceToken:)`](https://developer.apple.com/documentation/uikit/uiapplicationdelegate/1622958-application)
method on the app delegate.

If `IterableConfig.autoPushRegistration` is `false`:

- After setting `IterableAPI.email` or `IterableAPI.userId`, you must 
manually call the [`registerForRemoteNotifications()`](https://developer.apple.com/documentation/uikit/uiapplication/1623078-registerforremotenotifications)
method on `UIApplication`. This will fetch the device token from Apple and 
pass it to the [`application(_:didRegisterForRemoteNotificationsWithDeviceToken:)`](https://developer.apple.com/documentation/uikit/uiapplicationdelegate/1622958-application)
method on the app delegate.

### 5. Send the device token to Iterable

To send the device token to Iterable and save it on the current user's
profile, call `IterableAPI.register(token:)` from the 
[`application(_:didRegisterForRemoteNotificationsWithDeviceToken:)`](https://developer.apple.com/documentation/uikit/uiapplicationdelegate/1622958-application)
method on `UIApplicationDelegate`. For example:

*Swift*
        
```swift
func application(_ application: UIApplication, didRegisterForRemoteNotificationsWithDeviceToken deviceToken: Data) {
    IterableAPI.register(token: deviceToken)
}
```
    
*Objective-C*
        
```objc
- (void)application:(UIApplication *)application didRegisterForRemoteNotificationsWithDeviceToken:(NSData *)deviceToken {
    [IterableAPI registerToken:deviceToken];
}
```

### 6. (Optional) Request authorization to display push notifications

If you are planning to send push notifications to your app, complete the 
steps in this section.

iOS apps must receive user permission to display push notification alerts,
play push notification sounds, or update icon badges based on push 
notifications. If you are planning to send these types of push notifications,
call Apple's [`requestAuthorization`](https://developer.apple.com/documentation/usernotifications/unusernotificationcenter/1649527-requestauthorization)
method on [`UNNotificationCenter`](https://developer.apple.com/documentation/usernotifications/unusernotificationcenter). 
to prompt the user for these permissions.

*Swift*

```swift
UNUserNotificationCenter.current().requestAuthorization(options:[.alert, .badge, .sound]) { (success, error) in
    // ...
}
```

*Objective-C*

```objc
UNUserNotificationCenter* center = [UNUserNotificationCenter currentNotificationCenter];
[center requestAuthorizationWithOptions: (UNAuthorizationOptionAlert + UNAuthorizationOptionBadge + UNAuthorizationOptionSound)
   completionHandler:^(BOOL granted, NSError * _Nullable error) {
   // ...
}];
```

For more information, take a look at the following documents from Apple:

- [UserNotifications framework](https://developer.apple.com/documentation/usernotifications)
- [Asking Permission to Use Notifications](https://developer.apple.com/documentation/usernotifications/asking_permission_to_use_notifications)

### 7. (Optional) Configure support for rich push notifications

For push notifications to contain images, animated GIFs, video, or action
buttons, you must create a Notification Service Extension.

The Iterable iOS SDK provides a Notification Service Extension implementation 
that handles media attachments and action buttons. To use it:

- Include **Iterable-iOS-AppExtensions** in your **Podfile**, as explained 
above.
- Create a new target of type **Notification Service Extension** in your 
Xcode project.
- If you are calling Iterable SDK from Swift, edit the `NotificationService`
class (auto-generated by Xcode) so that it extends 
`ITBNotificationServiceExtension`.
- If you are using Objective-C, use delegation instead of inheritance.

For example:

*Swift*

With Swift, use inheritance:

```swift
import UserNotifications
import IterableAppExtensions

class NotificationService: ITBNotificationServiceExtension {
    // ...
}
```

*Objective-C* 

With Objective-C, use delegation:

```objc
// File: NotificationService.m 
#import "NotificationService.h"

@import IterableAppExtensions;

@interface NotificationService ()

@property (nonatomic, strong) ITBNotificationServiceExtension *baseExtension;
@end

@implementation NotificationService
- (void)didReceiveNotificationRequest:(UNNotificationRequest *)request withContentHandler:(void (^)(UNNotificationContent * _Nonnull))contentHandler {
    self.baseExtension = [[ITBNotificationServiceExtension alloc] init];
    [self.baseExtension didReceiveNotificationRequest:request withContentHandler:contentHandler];
}

- (void)serviceExtensionTimeWillExpire {
    [self.baseExtension serviceExtensionTimeWillExpire];
}
@end

```

### 6. Disable push notifications when necessary

When a new user logs in to your app on the same device that a previous user
had been using, you'll typically want to disable push notifications to the
previous user (for that app/device combination only). 

If `IterableConfig.autoPushRegistration` is `true` (the default value), the 
SDK automatically disables push notifications to the previous user when you 
provide a new value for `IterableAPI.email` or `IterableAPI.userId`.

If `IterableConfig.autoPushRegistration` is `false`, or if you need to
disable push notifications for a user before a new user logs in to your app,
manually call `IterableAPI.disableDeviceForCurrentUser()`. This method only 
works if you have previously called `IterableAPI.register(token:)`.

If the previous user logs back in later, call `IterableAPI.register(token:)` 
to again register that user for push notifications on that app/device
combination.

## Using the SDK

### Push notifications

When the user taps on a push notification or one of its action buttons, the
system calls the `UNUserNotificationCenterDelegate` object's
[userNotificationCenter(_:didReceive:withCompletionHandler:)](https://developer.apple.com/documentation/usernotifications/unusernotificationcenterdelegate/1649501-usernotificationcenter?language=swift)
method. 

From this method, call the `userNotificationCenter(_:didReceive:withCompletionHandler:)`
method on `IterableAppIntegration`. This tracks a push open event and 
performs the associated action.

*Swift*
    
```swift
public func userNotificationCenter(_ center: UNUserNotificationCenter, didReceive response: UNNotificationResponse, withCompletionHandler completionHandler: @escaping () -> Void) {
    IterableAppIntegration.userNotificationCenter(center, didReceive: response, withCompletionHandler: completionHandler)
}
```

*Objective-C*
    
```objc
- (void)userNotificationCenter:(UNUserNotificationCenter *)center didReceiveNotificationResponse:(UNNotificationResponse *)response withCompletionHandler:(void (^)(void))completionHandler {
    [IterableAppIntegration userNotificationCenter:center didReceiveNotificationResponse:response withCompletionHandler:completionHandler];
}
```

For more information, see the app delegate in the [example app](https://github.com/Iterable/swift-sdk/blob/master/sample-apps/swift-sample-app/swift-sample-app/AppDelegate.swift).

### Deep links

A deep link is a URI that links to a specific location within your mobile 
app. The following sections describe how to work with deep links using
Iterable's iOS SDK.

#### Push notification deep links
    
Push notifications and action buttons may have `openUrl` actions attached to them. When a URL is specified, the SDK first calls the `urlDelegate` object specified on your `IterableConfig` object. You can use this delegate to handle `openUrl` actions the same way as you handle normal deep links. If the delegate is not set or if it returns `false` (the default), the SDK will open the URL with Safari. If, upon receiving a deep link, you want to navigate to a specific view controller in your app, do so in the `urlDelegate`. 
    
In the code below, `DeepLinkHandler` is a custom handler which is reponsible for deep link navigation. You have to provide an implementation for deep link navigation. Please see the [sample application](https://github.com/Iterable/swift-sdk/blob/master/sample-apps/swift-sample-app/swift-sample-app/DeeplinkHandler.swift) for a reference implementation for `DeepLinkHandler`.
    
*Swift*
    
```swift
func application(_ application: UIApplication, didFinishLaunchingWithOptions launchOptions: [UIApplicationLaunchOptionsKey: Any]?) -> Bool {
    // ...
    // Initialize Iterable API
    let config = IterableConfig()
    // ...
    config.urlDelegate = self
    IterableAPI.initialize(apiKey: apiKey, launchOptions: launchOptions, config: config)
    // ...
}

// Iterable URL Delegate. It will be called when you receive 
// an `openUrl` event from push notification.
func handle(iterableURL url: URL, inContext context: IterableActionContext) -> Bool {
    return DeepLinkHandler.handle(url: url)
}
```
    
*Objective-C*
    
```objc
- (BOOL)application:(UIApplication *)application didFinishLaunchingWithOptions:(NSDictionary *)launchOptions {
    // ...
    // Initialize Iterable SDK
    IterableConfig *config = [[IterableConfig alloc] init];
    // ...
    config.urlDelegate = self;
    [IterableAPI initializeWithApiKey:@"YOUR API KEY" launchOptions:launchOptions config:config];
    // ...
}
    
- (BOOL)handleIterableURL:(NSURL *)url context:(IterableActionContext *)context {
    // Assuming you have a DeepLinkHandler class that handles all deep link URLs and navigates to the right place in the app
    return [DeepLinkHandler handleUrl:url];
}
```
        
#### Email deep links
    
For Universal Links to work with email link rewriting, 
[set up an **apple-app-site-association** file](https://support.iterable.com/hc/articles/115000440206)
in your Iterable project.

When a user clicks a link in an email, the SDK will call the
[application(_:continue:restorationHandler:)](https://developer.apple.com/documentation/uikit/uiapplicationdelegate/1623072-application?language=swift)
method of your `UIApplicationDelegate`. If you already have an Iterable
`urlDelegate` defined (see [Handling Links from Push Notifications](#push-notification-deep-links), 
the same handler can be used for email deep links by calling 
`handle(universalLink:)`).

*Swift*
    
```swift
func application(_ application: UIApplication, continue userActivity: NSUserActivity, restorationHandler: @escaping ([Any]?) -> Void) -> Bool {
    guard let url = userActivity.webpageURL else {
        return false
    }

    // This will track the click, retrieve the original URL and call `handleIterableURL:context:` with the original URL
    return IterableAPI.handle(universalLink: url)
}
```

*Objective-C*
    
```objc
- (BOOL)application:(UIApplication *)application continueUserActivity(NSUserActivity *)userActivity restorationHandler:(void (^)(NSArray *restorableObjects))restorationHandler {
    // This will track the click, retrieve the original URL and call `handleIterableURL:context:` with the original URL
    return [IterableAPI handleUniversalLink:userActivity.webpageURL];
}
```

#### Deferred deep linking

[Deferred deep linking](https://en.wikipedia.org/wiki/Deferred_deep_linking) allows a user who does not have a specific app installed to:

 - Click on a deep link that would normally open content in that app.
 - Install the app from the App Store.
 - Open the app and immediately see the content referenced by the link.
 
As the name implies, the deep link is _deferred_ until the app has been installed. 

After tapping a deep link in an email from an Iterable campaign, users without the associated app will be directed to the App Store to install it. If the app uses the Iterable iOS SDK and has deferred deep linking enabled, the content associated with the deep link will load on first launch.

Set `IterableConfig.checkForDeferredDeeplink` to `true` to enable deferred
deep linking with the Iterable iOS SDK.

### In-app messages

In-app messages are handled via silent push messages from the server. When your application receives a silent push, call the Iterable iOS SDK in your app delegate, as follows:

*Swift*

```swift
// In AppDelegate.swift
func application(_ application: UIApplication, didReceiveRemoteNotification userInfo: [AnyHashable : Any], fetchCompletionHandler completionHandler: @escaping (UIBackgroundFetchResult) -> Void) {
    IterableAppIntegration.application(application, didReceiveRemoteNotification: userInfo, fetchCompletionHandler: completionHandler)
}
```

*Objective-C*

```objc
- (void)application:(UIApplication *)application didReceiveRemoteNotification:(NSDictionary *)userInfo fetchCompletionHandler:(void (^)(UIBackgroundFetchResult))completionHandler {
    [IterableAppIntegration application:application didReceiveRemoteNotification:userInfo fetchCompletionHandler:completionHandler];
}
```

#### Default behavior

By default, when an in-app message arrives from the server, the SDK automatically shows it if the app is in the foreground. If an in-app message is already showing when the new message arrives, the new in-app message will be shown 30 seconds after the currently displayed in-app message closes (see [how to change this default value](#changing-the-display-interval-between-in-app-messages)). Once an in-app message is shown, it will be "consumed" from the server queue and removed from the local queue as well. There is no need to write any code to get this default behavior. 

#### Overriding whether to show or skip a particular in-app message

An incoming in-app message triggers a call to the `onNew` method of `IterableConfig.inAppDelegate` (an object of type `IterableInAppDelegate`). To override the default behavior, set `IterableConfig.inAppDelegate` to a custom class that overrides the `onNew` method. `onNew` should return `.show` to show the incoming in-app message or `.skip` to skip showing it.

*Swift*

```swift
class YourCustomInAppDelegate : IterableInAppDelegate {
    func onNew(message: IterableInAppMessage) -> InAppShowResponse {
        // perform custom processing

        // ...
        
        return .show // or .skip
    }
}
    
// ...
    
let config = IterableConfig()
config.inAppDelegate = YourCustomInAppDelegate()
IterableAPI.initialize(apiKey: "YOUR API KEY",  launchOptions: nil, config: config)
```

*Objective-C*

```objc
// Implement this method in your custom class that implements IterableInAppDelegate
// This will most likely be the global AppDelegate class.
- (enum InAppShowResponse)onNewMessage:(IterableInAppMessage * _Nonnull)message {
    // perform custom processing
    
    // ...
    
    return InAppShowResponseShow; // or InAppShowResponseSkip
}

// ...
    
// Now set this custom class in IterableConfig
IterableConfig *config = [[IterableConfig alloc] init];
config.inAppDelegate = self; // or other class implementing the protocol
[IterableAPI initializeWithApiKey:@"YOUR API KEY" launchOptions:launchOptions config:config];
```

#### Getting the local queue of in-app messages

Until they are consumed by the app, all in-app messages that arrive from the server are stored in a local queue. To access this local queue, use the read-only `IterableAPI.inAppManager` property (an object which conforms to the `InAppManager` protocol). By default, all in-app messages in the local queue will be consumed and removed from this queue. To keep in-app messages around after they are shown, override the default behavior (as described above).
    
*Swift*
    
```swift
// Get the in-app messages list
let messages = IterableAPI.inAppManager.getMessages()
    
// Show an in-app message 
IterableAPI.inAppManager.show(message: message)
    
// Show an in-app message without consuming, i.e., not removing it from the queue
IterableAPI.inAppManager.show(message: message, consume: false)
    
```    
    
*Objective-C*
    
```objc
// Get the in-app messages list
NSArray *messages = [IterableAPI.inAppManager getMessages];
    
// Show an in-app message 
[IterableAPI.inAppManager showMessage:message];
    
// Show an in-app message without consuming, i.e., not removing it from the queue
[IterableAPI.inAppManager showMessage:message consume:NO callbackBlock:nil];
    
```    

#### Handling in-app message buttons and links

The SDK handles in-app message buttons and links as follows:

- If the URL of the button or link uses the `action://` URL scheme, the SDK
passes the action to `IterableConfig.customActionDelegate.handle()`. If 
`customActionDelegate` (an `IterableCustomActionDelegate` object) has not 
been set, the action will not be handled.

    - For the time being, the SDK will treat `itbl://` URLs the same way as
    `action://` URLs. However, this behavior will eventually be deprecated
    (timeline TBD), so it's best to migrate to the `action://` URL scheme
    as it's possible to do so.

- The `iterable://` URL scheme is reserved for action names predefined by
the SDK. If the URL of the button or link uses an `iterable://` URL known
to the SDK, it will be handled automatically and will not be passed to the
custom action handler.

    - The SDK does not yet recognize any `iterable://` actions, but may
    do so in the future.

- The SDK passes all other URLs to `IterableConfig.urlDelegate.handle()`. If
`urlDelegate` (an `IterableUrlDelegate` object) has not been set, or if it 
returns `false` for the provided URL, the URL will be opened by the system 
(using a web browser or other application, as applicable).

Take a look at [this sample code](https://github.com/Iterable/swift-sdk/blob/master/sample-apps/swift-sample-app/swift-sample-app/AppDelegate.swift) 
for a demonstration of how to implement and use the `IterableURLDelegate` and `IterableCustomActionDelegate` protocols.

The following code demonstrates how to assign a `urlDelegate` and
`customActionDelegate` to an `IterableConfig` object:

```swift
let config = IterableConfig()
config.urlDelegate = YourCustomUrlDelegate()
config.customActionDelegate = YourCustomActionDelegate()
```
    
#### Changing the display interval between in-app messages

To customize the time delay between successive in-app messages (default value of 30 seconds), set `IterableConfig.inAppDisplayInterval` to an appropriate value (in seconds).

### Mobile Inbox
<<<<<<< HEAD

Apps using version 6.2.0 and later of this SDK can allow users to save in-app
messages to an inbox. This inbox displays a list of saved in-app messages and
allows users to read them at their convenience. The SDK provides a default user
interface for the inbox, which can be customized to match your brand's styles.

=======

Apps using version 6.2.0 and later of this SDK can allow users to save in-app
messages to an inbox. This inbox displays a list of saved in-app messages and
allows users to read them at their convenience. The SDK provides a default user
interface for the inbox, which can be customized to match your brand's styles.

>>>>>>> 35726df3
To learn more about Mobile Inbox, how to customize it, and events related to 
its usage, read the following documentation on Iterable's support portal:

- [Mobile Inbox](https://support.iterable.com/hc/articles/360034903151)
- [Setting up Mobile Inbox on iOS](https://support.iterable.com/hc/articles/360039137271)
- [Customizing Mobile Inbox on iOS](https://support.iterable.com/hc/articles/360039091471)

### Custom events

To track custom events, use the following methods on `IterableAPI`:

- `track(event:)`
- `track(event:dataFields:)`
- `track(event:dataFields:onSuccess:onFailure:)`
    
### User fields

To update an Iterable's user profile fields, use the following methods on
`IterableAPI`:

- `updateUser(_:mergeNestedObjects:onSuccess:onFailure:)` 
- `updateEmail(_:onSuccess:onFailure:)`
- `updateSubscriptions(_:unsubscribedChannelIds:unsubscribedMessageTypeIds:)`
    
### Uninstall tracking

Iterable will track uninstalls with no additional work by you. 

To do this, Iterable sends a silent push notification some time (currently, 12 hours) after a campaign has been sent. Based on this silent push notification, if Iterable receives feedback that the device token is no longer valid, it assigns an uninstall to the device based on the prior campaign. Similarly, if a "real" campaign uncovers an invalid device token, it will also check for a prior (within 12 hours) campaign to mark as the cause for the uninstall. If there was no recent campaign, Iterable still tracks the uninstall, but does not attribute it to a campaign.

> &#x26A0; **IMPORTANT**
> Apple has changed the way device tokens expire, so they may take up to 8 days to detect if they are invalid. This does mean that uninstall tracking may not be accurately attributable to campaigns sent within that period of time.

## Additional information

<<<<<<< HEAD
For more information, take a look at:

- Iterable's [iOS SDK Release Notes](https://support.iterable.com/hc/articles/360027798391)
- Iterable's [Setting Up iOS Push Notifications](https://support.iterable.com/hc/articles/115000315806) guide
- Iterable's [Push Notification Setup FAQs](http://support.iterable.com/hc/articles/206791196)
=======
For more information, read Iterable's [Mobile Developer Guides](https://support.iterable.com/hc/categories/360002288712)
>>>>>>> 35726df3

## License

The MIT License

See [LICENSE](https://github.com/Iterable/swift-sdk/blob/master/LICENSE?raw=true)

## Want to contribute?

This library is open source, and we will look at pull requests!

See [CONTRIBUTING](CONTRIBUTING.md) for more information.<|MERGE_RESOLUTION|>--- conflicted
+++ resolved
@@ -9,13 +9,8 @@
 - [Installing with a dependency manager](#installing-with-a-dependency-manager)
     - [Swift Package Manager](#swift-package-manager)
     - [CocoaPods](#cocoapods)
-<<<<<<< HEAD
     - [Carthage](#carthage)
     - [Manual Installation](#manual-installation)
-=======
-    - [Manual Installation](#manual-installation)
-    - [Beta versions](#beta-versions)
->>>>>>> 35726df3
 - [Migrating from a version prior to 6.1.0](#migrating-from-a-version-prior-to-610)
 - [Sample projects](#sample-projects)
 - [Configuring the SDK](#configuring-the-sdk)
@@ -39,33 +34,7 @@
 
 Before starting with the SDK, you will need to set up Iterable push notifications for your app.
 
-<<<<<<< HEAD
 For more information, read Iterable's [Setting up iOS Push Notifications](https://support.iterable.com/hc/articles/115000315806) guide.
-=======
-For more information, read Iterable's [Setting up iOS Push Notifications](https://support.iterable.com/hc/articles/115000315806-Setting-Up-iOS-Push-Notifications) guide.
-
-## Installation
-
-To install this SDK, use [Carthage](https://github.com/Carthage/Carthage), 
-[CocoaPods](https://cocoapods.org/), or install it manually.
-
-### Carthage
-
-To use Carthage to install the SDK, first [install Carthage](https://github.com/Carthage/Carthage#installing-carthage). 
-Then, follow these steps:
-
-1. If it does not yet exist, create a file named **Cartfile** in the same 
-directory as your Xcode project.
-
-2. Edit **Cartfile**, adding the following line:
-
-    ```
-    github "Iterable/swift-sdk" ~> 6.1.4
-    ```
-
-3. In the terminal, in the same directory as your **Cartfile**, run the 
-following command:
->>>>>>> 35726df3
 
 ## Installation
 
@@ -146,7 +115,6 @@
 For more information, take a look at the [CocoaPods](https://cocoapods.org/)
 documentation.
 
-<<<<<<< HEAD
 ### Carthage
 
 To use Carthage to install the SDK, first [install Carthage](https://github.com/Carthage/Carthage#installing-carthage). 
@@ -204,8 +172,6 @@
 For more information, take a look at the [Carthage](https://github.com/Carthage/Carthage)
 documentation.
 
-=======
->>>>>>> 35726df3
 ### Manual installation
 
 Attached to the release, you will find two framework bundles: 
@@ -824,21 +790,12 @@
 To customize the time delay between successive in-app messages (default value of 30 seconds), set `IterableConfig.inAppDisplayInterval` to an appropriate value (in seconds).
 
 ### Mobile Inbox
-<<<<<<< HEAD
 
 Apps using version 6.2.0 and later of this SDK can allow users to save in-app
 messages to an inbox. This inbox displays a list of saved in-app messages and
 allows users to read them at their convenience. The SDK provides a default user
 interface for the inbox, which can be customized to match your brand's styles.
 
-=======
-
-Apps using version 6.2.0 and later of this SDK can allow users to save in-app
-messages to an inbox. This inbox displays a list of saved in-app messages and
-allows users to read them at their convenience. The SDK provides a default user
-interface for the inbox, which can be customized to match your brand's styles.
-
->>>>>>> 35726df3
 To learn more about Mobile Inbox, how to customize it, and events related to 
 its usage, read the following documentation on Iterable's support portal:
 
@@ -874,15 +831,11 @@
 
 ## Additional information
 
-<<<<<<< HEAD
 For more information, take a look at:
 
 - Iterable's [iOS SDK Release Notes](https://support.iterable.com/hc/articles/360027798391)
 - Iterable's [Setting Up iOS Push Notifications](https://support.iterable.com/hc/articles/115000315806) guide
 - Iterable's [Push Notification Setup FAQs](http://support.iterable.com/hc/articles/206791196)
-=======
-For more information, read Iterable's [Mobile Developer Guides](https://support.iterable.com/hc/categories/360002288712)
->>>>>>> 35726df3
 
 ## License
 
