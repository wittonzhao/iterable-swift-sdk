//
//  IterableAPITests.swift
//  swift-sdk-swift-tests
//
//  Created by Tapash Majumder on 7/24/18.
//  Copyright © 2018 Iterable. All rights reserved.
//

import XCTest
import UserNotifications

@testable import IterableSDK

class IterableAPITests: XCTestCase {
    private static let apiKey = "zeeApiKey"
    private static let email = "user@example.com"

    override func setUp() {
        super.setUp()
        TestUtils.clearTestUserDefaults()
    }
    
    override func tearDown() {
        // Put teardown code here. This method is called after the invocation of each test method in the class.
        super.tearDown()
    }
    
    func testInitialize() {
        IterableAPI.initialize(apiKey: IterableAPITests.apiKey)
        
        XCTAssertEqual(IterableAPI.internalImplementation?.apiKey, IterableAPITests.apiKey)
    }

    func testTrackEventWithNoEmailOrUser() {
        let eventName = "MyCustomEvent"
        let networkSession = MockNetworkSession(statusCode: 200)
        IterableAPI.initializeForTesting(apiKey: IterableAPITests.apiKey, networkSession: networkSession)
        IterableAPI.email = nil
        IterableAPI.userId = nil
        IterableAPI.track(event: eventName)
        XCTAssertNil(networkSession.request)
    }

    func testTrackEventWithEmail() {
        let expectation = XCTestExpectation(description: "testTrackEventWithEmail")
        
        let eventName = "MyCustomEvent"
        let networkSession = MockNetworkSession(statusCode: 200)
        IterableAPI.initializeForTesting(apiKey: IterableAPITests.apiKey, networkSession: networkSession)
        IterableAPI.email = IterableAPITests.email
        IterableAPI.track(event: eventName, dataFields: nil, onSuccess: { (json) in
            TestUtils.validate(request: networkSession.request!, requestType: .post, apiEndPoint: .ITBL_ENDPOINT_API, path: .ITBL_PATH_TRACK, queryParams: [])
            let body = networkSession.getRequestBody()
            TestUtils.validateElementPresent(withName: AnyHashable.ITBL_KEY_EVENT_NAME, andValue: eventName, inDictionary: body)
            TestUtils.validateElementPresent(withName: AnyHashable.ITBL_KEY_EMAIL, andValue: IterableAPITests.email, inDictionary: body)
            expectation.fulfill()
        }) { (reason, data) in
            expectation.fulfill()
            if let reason = reason {
                XCTFail("encountered error: \(reason)")
            } else {
                XCTFail("encountered error")
            }
        }

        wait(for: [expectation], timeout: testExpectationTimeout)
    }

    // without callback
    func testTrackEventWithEmail2() {
        let expectation = XCTestExpectation(description: "testTrackEventWithEmail using no callback")
        let eventName = "MyCustomEvent"
        let networkSession = MockNetworkSession(statusCode: 200)
        IterableAPI.initializeForTesting(apiKey: IterableAPITests.apiKey, networkSession: networkSession)
        IterableAPI.email = IterableAPITests.email
        IterableAPI.track(event: eventName, dataFields: ["key1" : "value1", "key2" : "value2"])
        
        networkSession.callback = {(_, _, _) in
            TestUtils.validate(request: networkSession.request!, requestType: .post, apiEndPoint: .ITBL_ENDPOINT_API, path: .ITBL_PATH_TRACK, queryParams: [])
            let body = networkSession.getRequestBody()
            TestUtils.validateElementPresent(withName: AnyHashable.ITBL_KEY_EVENT_NAME, andValue: eventName, inDictionary: body)
            TestUtils.validateElementPresent(withName: AnyHashable.ITBL_KEY_EMAIL, andValue: IterableAPITests.email, inDictionary: body)
            TestUtils.validateMatch(keyPath: KeyPath("dataFields"), value: ["key1" : "value1", "key2" : "value2"], inDictionary: body as! [String : Any], message: "data fields did not match")
            expectation.fulfill()
        }
        
        wait(for: [expectation], timeout: testExpectationTimeout)
    }

    func testTrackEventBadNetwork() {
        let expectation = XCTestExpectation(description: "testTrackEventBadNetwork")
        
        let eventName = "MyCustomEvent"
        let networkSession = MockNetworkSession(statusCode: 502)
        IterableAPI.initializeForTesting(apiKey: IterableAPITests.apiKey, networkSession: networkSession)
        IterableAPI.email = "user@example.com"
        IterableAPI.track(
            event: eventName,
            dataFields: nil,
            onSuccess:{json in
                // fail on success
                expectation.fulfill()
                XCTFail("did not expect success")
            },
            onFailure: {(reason, data) in expectation.fulfill()})
        
        wait(for: [expectation], timeout: testExpectationTimeout)
    }
    
    func testEmailUserIdPersistence() {
        IterableAPI.initializeForTesting()
        
        IterableAPI.email = IterableAPITests.email
        XCTAssertEqual(IterableAPI.email, IterableAPITests.email)
        XCTAssertNil(IterableAPI.userId)
        
        let userId = "testUserId"
        IterableAPI.userId = userId
        XCTAssertEqual(IterableAPI.userId, userId)
        XCTAssertNil(IterableAPI.email)
    }
    
    func testUpdateUserWithEmail() {
        let expectation = XCTestExpectation(description: "testUpdateUserWithEmail")
        
        let networkSession = MockNetworkSession()
        IterableAPI.initializeForTesting(apiKey: IterableAPITests.apiKey, networkSession: networkSession)
        IterableAPI.email = IterableAPITests.email
        let dataFields: Dictionary<String, String> = ["var1" : "val1", "var2" : "val2"]
        IterableAPI.updateUser(dataFields, mergeNestedObjects: true, onSuccess: {(json) in
            TestUtils.validate(request: networkSession.request!, requestType: .post, apiEndPoint: .ITBL_ENDPOINT_API, path: .ITBL_PATH_UPDATE_USER, queryParams: [])
            let body = networkSession.getRequestBody()
            TestUtils.validateElementPresent(withName: AnyHashable.ITBL_KEY_EMAIL, andValue: IterableAPITests.email, inDictionary: body)
            TestUtils.validateElementPresent(withName: AnyHashable.ITBL_KEY_MERGE_NESTED, andValue: true, inDictionary: body)
            TestUtils.validateElementPresent(withName: AnyHashable.ITBL_KEY_DATA_FIELDS, andValue: dataFields, inDictionary: body)
            expectation.fulfill()
        }) {(reason, _) in
            if let reason = reason {
                XCTFail("encountered error: \(reason)")
            } else {
                XCTFail("encountered error")
            }
            expectation.fulfill()
        }

        wait(for: [expectation], timeout: testExpectationTimeout)
    }

    func testUpdateUserWithUserId() {
        let expectation = XCTestExpectation(description: "testUpdateUserWithUserId")
        
        let userId = UUID().uuidString
        let networkSession = MockNetworkSession()
        IterableAPI.initializeForTesting(apiKey: IterableAPITests.apiKey, networkSession: networkSession)
        IterableAPI.userId = userId
        let dataFields: Dictionary<String, String> = ["var1" : "val1", "var2" : "val2"]
        IterableAPI.updateUser(dataFields, mergeNestedObjects: true, onSuccess: {(json) in
            TestUtils.validate(request: networkSession.request!, requestType: .post, apiEndPoint: .ITBL_ENDPOINT_API, path: .ITBL_PATH_UPDATE_USER, queryParams: [])
            let body = networkSession.getRequestBody()
            TestUtils.validateElementPresent(withName: AnyHashable.ITBL_KEY_USER_ID, andValue: userId, inDictionary: body)
            TestUtils.validateElementPresent(withName: AnyHashable.ITBL_KEY_PREFER_USER_ID, andValue: true, inDictionary: body)
            TestUtils.validateElementPresent(withName: AnyHashable.ITBL_KEY_MERGE_NESTED, andValue: true, inDictionary: body)
            TestUtils.validateElementPresent(withName: AnyHashable.ITBL_KEY_DATA_FIELDS, andValue: dataFields, inDictionary: body)
            expectation.fulfill()
        }) {(reason, _) in
            if let reason = reason {
                XCTFail("encountered error: \(reason)")
            } else {
                XCTFail("encountered error")
            }
            expectation.fulfill()
        }
        
        wait(for: [expectation], timeout: testExpectationTimeout)
    }

    func testUpdateEmailWithEmail() {
        let expectation = XCTestExpectation(description: "testUpdateEmailWIthEmail")

        let newEmail = "new_user@example.com"
        let networkSession = MockNetworkSession(statusCode: 200)
        IterableAPI.initializeForTesting(apiKey: IterableAPITests.apiKey, networkSession: networkSession)
        IterableAPI.email = IterableAPITests.email
        IterableAPI.updateEmail(newEmail,
                                onSuccess: {json in
                                    TestUtils.validate(request: networkSession.request!,
                                                       requestType: .post,
                                                       apiEndPoint: .ITBL_ENDPOINT_API,
                                                       path: .ITBL_PATH_UPDATE_EMAIL,
                                                       queryParams: [])
                                    let body = networkSession.getRequestBody()
                                    TestUtils.validateElementPresent(withName: AnyHashable.ITBL_KEY_NEW_EMAIL, andValue: newEmail, inDictionary: body)
                                    TestUtils.validateElementPresent(withName: AnyHashable.ITBL_KEY_CURRENT_EMAIL, andValue: IterableAPITests.email, inDictionary: body)
                                    XCTAssertEqual(IterableAPI.email, newEmail)
                                    expectation.fulfill()
                                },
                                onFailure: {(reason, _) in
                                    expectation.fulfill()
                                    if let reason = reason {
                                        XCTFail("encountered error: \(reason)")
                                    } else {
                                        XCTFail("encountered error")
                                    }
                                })

        wait(for: [expectation], timeout: testExpectationTimeout)
    }

    func testUpdateEmailWithUserId() {
        let expectation = XCTestExpectation(description: "testUpdateEmailWithUserId")
        
        let currentUserId = IterableUtil.generateUUID()
        let newEmail = "new_user@example.com"
        let networkSession = MockNetworkSession(statusCode: 200)
        IterableAPI.initializeForTesting(apiKey: IterableAPITests.apiKey, networkSession: networkSession)
        IterableAPI.userId = currentUserId
        IterableAPI.updateEmail(newEmail,
                                onSuccess: {json in
                                    TestUtils.validate(request: networkSession.request!,
                                                       requestType: .post,
                                                       apiEndPoint: .ITBL_ENDPOINT_API,
                                                       path: .ITBL_PATH_UPDATE_EMAIL,
                                                       queryParams: [])
                                    let body = networkSession.getRequestBody()
                                    TestUtils.validateElementPresent(withName: AnyHashable.ITBL_KEY_NEW_EMAIL, andValue: newEmail, inDictionary: body)
                                    TestUtils.validateElementPresent(withName: AnyHashable.ITBL_KEY_CURRENT_USER_ID, andValue: currentUserId, inDictionary: body)
                                    XCTAssertEqual(IterableAPI.userId, currentUserId)
                                    XCTAssertNil(IterableAPI.email)
                                    expectation.fulfill()
        },
                                onFailure: {(reason, _) in
                                    expectation.fulfill()
                                    if let reason = reason {
                                        XCTFail("encountered error: \(reason)")
                                    } else {
                                        XCTFail("encountered error")
                                    }
        })
        
        wait(for: [expectation], timeout: testExpectationTimeout)
    }
    
    func testRegisterTokenNilAppName() {
        let expectation = XCTestExpectation(description: "testRegisterToken")
        
        let networkSession = MockNetworkSession(statusCode: 200)
        IterableAPI.initializeForTesting(apiKey: IterableAPITests.apiKey, networkSession: networkSession)
        
        IterableAPI.register(token: "zeeToken".data(using: .utf8)!, onSuccess: { (dict) in
            XCTFail("did not expect success here")
        }) {(_,_) in
            // failure
            expectation.fulfill()
        }
        
        // only wait for small time, supposed to error out
        wait(for: [expectation], timeout: 1.0)
    }

    func testRegisterTokenNilEmailAndUserId() {
        let expectation = XCTestExpectation(description: "testRegisterToken")
        
        let networkSession = MockNetworkSession(statusCode: 200)
        let config = IterableConfig()
        config.pushIntegrationName = "my-push-integration"
        IterableAPI.initializeForTesting(apiKey: IterableAPITests.apiKey, config:config, networkSession: networkSession)
        IterableAPI.email = nil
        IterableAPI.userId = nil
        
        IterableAPI.register(token: "zeeToken".data(using: .utf8)!, onSuccess: { (dict) in
            XCTFail("did not expect success here")
        }) {(_,_) in
            // failure
            expectation.fulfill()
        }
        
        // only wait for small time, supposed to error out
        wait(for: [expectation], timeout: testExpectationTimeout)
    }

    func testRegisterToken() {
        let expectation = XCTestExpectation(description: "testRegisterToken")
        
        let networkSession = MockNetworkSession(statusCode: 200)
        let config = IterableConfig()
        config.pushIntegrationName = "my-push-integration"
        IterableAPI.initializeForTesting(apiKey: IterableAPITests.apiKey, config:config, networkSession: networkSession)
        IterableAPI.email = "user@example.com"
        let token = "zeeToken".data(using: .utf8)!
        IterableAPI.register(token: token, onSuccess: { (dict) in
            let body = networkSession.getRequestBody() as! [String : Any]
            TestUtils.validateElementPresent(withName: "email", andValue: "user@example.com", inDictionary: body)
            TestUtils.validateMatch(keyPath: KeyPath("device.applicationName"), value: "my-push-integration", inDictionary: body)
            TestUtils.validateMatch(keyPath: KeyPath("device.platform"), value: String.ITBL_KEY_APNS_SANDBOX, inDictionary: body)
            TestUtils.validateMatch(keyPath: KeyPath("device.token"), value: token.hexString(), inDictionary: body)

            // more device fields
            let appPackageName = "iterable.host-app"
            let appVersion = "1.0.0"
            let appBuild = "2"
            TestUtils.validateExists(keyPath: KeyPath("device.dataFields.deviceId"), type: String.self, inDictionary: body)
            TestUtils.validateMatch(keyPath: KeyPath("device.dataFields.appPackageName"), value: appPackageName, inDictionary: body)
            TestUtils.validateMatch(keyPath: KeyPath("device.dataFields.appVersion"), value: appVersion, inDictionary: body)
            TestUtils.validateMatch(keyPath: KeyPath("device.dataFields.appBuild"), value: appBuild, inDictionary: body)
            TestUtils.validateMatch(keyPath: KeyPath("device.dataFields.iterableSdkVersion"), value: IterableAPI.sdkVersion, inDictionary: body)

            expectation.fulfill()
        }) {(reason, _) in
            // failure
            if let reason = reason {
                XCTFail("encountered error: \(reason)")
            } else {
                XCTFail("encountered error")
            }
        }
        
        // only wait for small time, supposed to error out
        wait(for: [expectation], timeout: testExpectationTimeout)
    }

    func testDisableDeviceNotRegistered() {
        let expectation = XCTestExpectation(description: "testDisableDevice")
        
        let networkSession = MockNetworkSession(statusCode: 200)
        let config = IterableConfig()
        config.pushIntegrationName = "my-push-integration"
        IterableAPI.initializeForTesting(apiKey: IterableAPITests.apiKey, config:config, networkSession: networkSession)
        IterableAPI.email = "user@example.com"

        IterableAPI.disableDeviceForCurrentUser(withOnSuccess: { (json) in
            XCTFail("did not expect success here")
        }) { (errorMessage, data) in
            expectation.fulfill()
        }

        // only wait for small time, supposed to error out
        wait(for: [expectation], timeout: testExpectationTimeout)
    }

    func testDisableDeviceForCurrentUser() {
        let expectation = XCTestExpectation(description: "testDisableDeviceForCurrentUser")
        
        let networkSession = MockNetworkSession(statusCode: 200)
        let config = IterableConfig()
        config.pushIntegrationName = "my-push-integration"
        IterableAPI.initializeForTesting(apiKey: IterableAPITests.apiKey, config:config, networkSession: networkSession)
        IterableAPI.email = "user@example.com"
        let token = "zeeToken".data(using: .utf8)!
        IterableAPI.register(token: token)
        networkSession.callback = {(data, response, error) in
            networkSession.callback = nil
            IterableAPI.disableDeviceForCurrentUser(withOnSuccess: { (json) in
                let body = networkSession.getRequestBody() as! [String : Any]
<<<<<<< HEAD
                TestUtils.validate(request: networkSession.request!, requestType: .post, apiEndPoint: .ITBL_ENDPOINT_API, path: .ITBL_PATH_DISABLE_DEVICE, queryParams: [(name: AnyHashable.ITBL_HEADER_API_KEY, value: IterableAPITests.apiKey)])
                TestUtils.validateElementPresent(withName: AnyHashable.ITBL_KEY_TOKEN, andValue: token.hexString(), inDictionary: body)
=======
                TestUtils.validate(request: networkSession.request!, requestType: .post, apiEndPoint: .ITBL_ENDPOINT_API, path: .ITBL_PATH_DISABLE_DEVICE, queryParams: [])
                TestUtils.validateElementPresent(withName: AnyHashable.ITBL_KEY_TOKEN, andValue: (token as NSData).iteHexadecimalString(), inDictionary: body)
>>>>>>> 33d943c4
                TestUtils.validateElementPresent(withName: AnyHashable.ITBL_KEY_EMAIL, andValue: "user@example.com", inDictionary: body)
                expectation.fulfill()
            }) { (errorMessage, data) in
                expectation.fulfill()
            }
        }

        // only wait for small time, supposed to error out
        wait(for: [expectation], timeout: testExpectationTimeout)
    }

    // Same test as above but without using success/failure callback
    func testDisableDeviceForCurrentUserWithoutCallback() {
        let expectation = XCTestExpectation(description: "testDisableDeviceForCurrentUserWithoutCallback")
        
        let networkSession = MockNetworkSession(statusCode: 200)
        let config = IterableConfig()
        config.pushIntegrationName = "my-push-integration"
        IterableAPI.initializeForTesting(apiKey: IterableAPITests.apiKey, config:config, networkSession: networkSession)
        IterableAPI.email = "user@example.com"
        let token = "zeeToken".data(using: .utf8)!
        IterableAPI.register(token: token)
        networkSession.callback = {(_, _, _) in
            networkSession.callback = {(_, _, _) in
                let body = networkSession.getRequestBody() as! [String : Any]
<<<<<<< HEAD
                TestUtils.validate(request: networkSession.request!, requestType: .post, apiEndPoint: .ITBL_ENDPOINT_API, path: .ITBL_PATH_DISABLE_DEVICE, queryParams: [(name: AnyHashable.ITBL_HEADER_API_KEY, value: IterableAPITests.apiKey)])
                TestUtils.validateElementPresent(withName: AnyHashable.ITBL_KEY_TOKEN, andValue: token.hexString(), inDictionary: body)
=======
                TestUtils.validate(request: networkSession.request!, requestType: .post, apiEndPoint: .ITBL_ENDPOINT_API, path: .ITBL_PATH_DISABLE_DEVICE, queryParams: [])
                TestUtils.validateElementPresent(withName: AnyHashable.ITBL_KEY_TOKEN, andValue: (token as NSData).iteHexadecimalString(), inDictionary: body)
>>>>>>> 33d943c4
                TestUtils.validateElementPresent(withName: AnyHashable.ITBL_KEY_EMAIL, andValue: "user@example.com", inDictionary: body)
                expectation.fulfill()
            }
            IterableAPI.disableDeviceForCurrentUser()
        }
        
        // only wait for small time, supposed to error out
        wait(for: [expectation], timeout: testExpectationTimeout)
    }

    func testDisableDeviceForAllUsers() {
        let expectation = XCTestExpectation(description: "testDisableDeviceForAllUsers")
        
        let networkSession = MockNetworkSession(statusCode: 200)
        let config = IterableConfig()
        config.pushIntegrationName = "my-push-integration"
        IterableAPI.initializeForTesting(apiKey: IterableAPITests.apiKey, config:config, networkSession: networkSession)
        IterableAPI.email = "user@example.com"
        let token = "zeeToken".data(using: .utf8)!
        networkSession.callback = {(data, response, error) in
            networkSession.callback = nil
            IterableAPI.disableDeviceForAllUsers(withOnSuccess: { (json) in
                let body = networkSession.getRequestBody() as! [String : Any]
<<<<<<< HEAD
                TestUtils.validate(request: networkSession.request!, requestType: .post, apiEndPoint: .ITBL_ENDPOINT_API, path: .ITBL_PATH_DISABLE_DEVICE, queryParams: [(name: AnyHashable.ITBL_HEADER_API_KEY, value: IterableAPITests.apiKey)])
                TestUtils.validateElementPresent(withName: AnyHashable.ITBL_KEY_TOKEN, andValue: token.hexString(), inDictionary: body)
=======
                TestUtils.validate(request: networkSession.request!, requestType: .post, apiEndPoint: .ITBL_ENDPOINT_API, path: .ITBL_PATH_DISABLE_DEVICE, queryParams: [])
                TestUtils.validateElementPresent(withName: AnyHashable.ITBL_KEY_TOKEN, andValue: (token as NSData).iteHexadecimalString(), inDictionary: body)
>>>>>>> 33d943c4
                TestUtils.validateElementNotPresent(withName: AnyHashable.ITBL_KEY_EMAIL, inDictionary: body)
                TestUtils.validateElementNotPresent(withName: AnyHashable.ITBL_KEY_USER_ID, inDictionary: body)
                expectation.fulfill()
            }) { (errorMessage, data) in
                expectation.fulfill()
            }
        }
        IterableAPI.register(token: token)
        
        // only wait for small time, supposed to error out
        wait(for: [expectation], timeout: testExpectationTimeout)
    }

    // Same test as above but without using success/failure callback
    func testDisableDeviceForAllUsersWithoutCallback() {
        let expectation = XCTestExpectation(description: "testDisableDeviceForAllUsersWithoutCallback")
        
        let networkSession = MockNetworkSession(statusCode: 200)
        let config = IterableConfig()
        config.pushIntegrationName = "my-push-integration"
        IterableAPI.initializeForTesting(apiKey: IterableAPITests.apiKey, config:config, networkSession: networkSession)
        IterableAPI.email = "user@example.com"
        let token = "zeeToken".data(using: .utf8)!
        networkSession.callback = {(_, _, _) in
            networkSession.callback = {(_, _, _) in
                let body = networkSession.getRequestBody() as! [String : Any]
<<<<<<< HEAD
                TestUtils.validate(request: networkSession.request!, requestType: .post, apiEndPoint: .ITBL_ENDPOINT_API, path: .ITBL_PATH_DISABLE_DEVICE, queryParams: [(name: AnyHashable.ITBL_HEADER_API_KEY, value: IterableAPITests.apiKey)])
                TestUtils.validateElementPresent(withName: AnyHashable.ITBL_KEY_TOKEN, andValue: token.hexString(), inDictionary: body)
=======
                TestUtils.validate(request: networkSession.request!, requestType: .post, apiEndPoint: .ITBL_ENDPOINT_API, path: .ITBL_PATH_DISABLE_DEVICE, queryParams: [])
                TestUtils.validateElementPresent(withName: AnyHashable.ITBL_KEY_TOKEN, andValue: (token as NSData).iteHexadecimalString(), inDictionary: body)
>>>>>>> 33d943c4
                TestUtils.validateElementNotPresent(withName: AnyHashable.ITBL_KEY_EMAIL, inDictionary: body)
                TestUtils.validateElementNotPresent(withName: AnyHashable.ITBL_KEY_USER_ID, inDictionary: body)
                expectation.fulfill()
            }
            IterableAPI.disableDeviceForAllUsers()
        }
        IterableAPI.register(token: token)
        
        // only wait for small time, supposed to error out
        wait(for: [expectation], timeout: testExpectationTimeout)
    }

    func testTrackPurchaseNoUserIdOrEmail() {
        let expectation = XCTestExpectation(description: "testTrackPurchaseNoUserIdOrEmail")
        
        let networkSession = MockNetworkSession(statusCode: 200)
        let config = IterableConfig()
        config.pushIntegrationName = "my-push-integration"
        IterableAPI.initializeForTesting(apiKey: IterableAPITests.apiKey, config:config, networkSession: networkSession)

        IterableAPI.track(purchase: 10.0, items: [], dataFields: nil, onSuccess: { (json) in
            // no userid or email should fail
            XCTFail("did not expect success here")
        }) { (errorMessage, data) in
            expectation.fulfill()
        }
        
        // only wait for small time, supposed to error out
        wait(for: [expectation], timeout: testExpectationTimeout)
    }

    func testTrackPurchaseWithUserId() {
        let expectation = XCTestExpectation(description: "testTrackPurchaseWithUserId")
        
        let networkSession = MockNetworkSession(statusCode: 200)
        let config = IterableConfig()
        config.pushIntegrationName = "my-push-integration"
        IterableAPI.initializeForTesting(apiKey: IterableAPITests.apiKey, config:config, networkSession: networkSession)
        IterableAPI.userId = "zeeUserId"
        
        IterableAPI.track(purchase: 10.55, items: [], dataFields: nil, onSuccess: { (json) in
            let body = networkSession.getRequestBody() as! [String : Any]
            TestUtils.validate(request: networkSession.request!, requestType: .post, apiEndPoint: .ITBL_ENDPOINT_API, path: .ITBL_PATH_COMMERCE_TRACK_PURCHASE, queryParams: [])
            TestUtils.validateMatch(keyPath: KeyPath("\(AnyHashable.ITBL_KEY_USER).\(AnyHashable.ITBL_KEY_USER_ID)"), value: "zeeUserId", inDictionary: body)
            TestUtils.validateElementPresent(withName: AnyHashable.ITBL_KEY_TOTAL, andValue: 10.55, inDictionary: body)

            expectation.fulfill()
        }) { (reason, _) in
            if let reason = reason {
                XCTFail("encountered error: \(reason)")
            } else {
                XCTFail("encountered error")
            }
        }
        
        // only wait for small time, supposed to error out
        wait(for: [expectation], timeout: testExpectationTimeout)
    }

    func testTrackPurchaseWithEmail() {
        let expectation = XCTestExpectation(description: "testTrackPurchaseWithEmail")
        
        let networkSession = MockNetworkSession(statusCode: 200)
        let config = IterableConfig()
        config.pushIntegrationName = "my-push-integration"
        IterableAPI.initializeForTesting(apiKey: IterableAPITests.apiKey, config:config, networkSession: networkSession)
        IterableAPI.email = "user@example.com"
        let total = NSNumber(value: 15.32)
        let items = [CommerceItem(id: "id1", name: "myCommerceItem", price: 5.0, quantity: 2)]
        
        IterableAPI.track(purchase: total, items: items, dataFields: nil, onSuccess: { (json) in
            let body = networkSession.getRequestBody() as! [String : Any]
            TestUtils.validate(request: networkSession.request!, requestType: .post, apiEndPoint: .ITBL_ENDPOINT_API, path: .ITBL_PATH_COMMERCE_TRACK_PURCHASE, queryParams: [])
            TestUtils.validateMatch(keyPath: KeyPath("\(AnyHashable.ITBL_KEY_USER).\(AnyHashable.ITBL_KEY_EMAIL)"), value: "user@example.com", inDictionary: body)
            TestUtils.validateElementPresent(withName: AnyHashable.ITBL_KEY_TOTAL, andValue: total, inDictionary: body)
            let itemsElement = body[AnyHashable.ITBL_KEY_ITEMS] as! [[AnyHashable : Any]]
            XCTAssertEqual(itemsElement.count, 1)
            let firstElement = itemsElement[0]
            TestUtils.validateElementPresent(withName: "id", andValue: "id1", inDictionary: firstElement)
            TestUtils.validateElementPresent(withName: "name", andValue: "myCommerceItem", inDictionary: firstElement)
            TestUtils.validateElementPresent(withName: "price", andValue: 5.0, inDictionary: firstElement)
            TestUtils.validateElementPresent(withName: "quantity", andValue: 2, inDictionary: firstElement)
            expectation.fulfill()
        }) { (reason, _) in
            if let reason = reason {
                XCTFail("encountered error: \(reason)")
            } else {
                XCTFail("encountered error")
            }
        }
        
        wait(for: [expectation], timeout: testExpectationTimeout)
    }
    
    // Same test as above but without using success/failure handler
    func testPurchaseWithoutSuccessAndFailure() {
        let expectation = XCTestExpectation(description: "testTrackPurchaseWithoutSuccessAndFailure")
        
        let networkSession = MockNetworkSession(statusCode: 200)
        let config = IterableConfig()
        config.pushIntegrationName = "my-push-integration"
        IterableAPI.initializeForTesting(apiKey: IterableAPITests.apiKey, config:config, networkSession: networkSession)
        IterableAPI.email = "user@example.com"
        let total = NSNumber(value: 15.32)
        let items = [CommerceItem(id: "id1", name: "myCommerceItem", price: 5.0, quantity: 2)]
        
        networkSession.callback = {(_, _, _) in
            let body = networkSession.getRequestBody() as! [String : Any]
            TestUtils.validate(request: networkSession.request!, requestType: .post, apiEndPoint: .ITBL_ENDPOINT_API, path: .ITBL_PATH_COMMERCE_TRACK_PURCHASE, queryParams: [])
            TestUtils.validateMatch(keyPath: KeyPath("\(AnyHashable.ITBL_KEY_USER).\(AnyHashable.ITBL_KEY_EMAIL)"), value: "user@example.com", inDictionary: body)
            TestUtils.validateElementPresent(withName: AnyHashable.ITBL_KEY_TOTAL, andValue: total, inDictionary: body)
            let itemsElement = body[AnyHashable.ITBL_KEY_ITEMS] as! [[AnyHashable : Any]]
            XCTAssertEqual(itemsElement.count, 1)
            let firstElement = itemsElement[0]
            TestUtils.validateElementPresent(withName: "id", andValue: "id1", inDictionary: firstElement)
            TestUtils.validateElementPresent(withName: "name", andValue: "myCommerceItem", inDictionary: firstElement)
            TestUtils.validateElementPresent(withName: "price", andValue: 5.0, inDictionary: firstElement)
            TestUtils.validateElementPresent(withName: "quantity", andValue: 2, inDictionary: firstElement)
            expectation.fulfill()
        }
        IterableAPI.track(purchase: total, items: items)
        wait(for: [expectation], timeout: testExpectationTimeout)
    }
    
    func testGetInAppMessages() {
        let expectation1 = expectation(description: "get in app messages")
        let networkSession = MockNetworkSession(statusCode: 200)
        networkSession.callback = {(_,_,_) in
            let expectedQueryParams = [
                (name: AnyHashable.ITBL_KEY_API_KEY, value: IterableAPITests.apiKey),
                (name: AnyHashable.ITBL_KEY_COUNT, value: 1.description),
                (name: AnyHashable.ITBL_KEY_PLATFORM, value: .ITBL_PLATFORM_IOS),
                (name: AnyHashable.ITBL_KEY_SDK_VERSION, value: IterableAPI.sdkVersion),
                (name: AnyHashable.ITBL_KEY_PACKAGE_NAME, value: Bundle.main.appPackageName!),
            ]
            TestUtils.validate(request: networkSession.request!,
                               requestType: .get,
                               apiEndPoint: .ITBL_ENDPOINT_API,
                               path: .ITBL_PATH_GET_INAPP_MESSAGES,
                               queryParams: expectedQueryParams)
            expectation1.fulfill()
        }
        
        let config = IterableConfig()
        IterableAPI.initializeForTesting(apiKey: IterableAPITests.apiKey, config: config, networkSession: networkSession)
        IterableAPI.email = "user@example.com"
        IterableAPI.get(inAppMessages: 1)
        wait(for: [expectation1], timeout: testExpectationTimeout)
    }

    func testGetInAppMessagesWithCallback() {
        let expectation1 = expectation(description: "get in app messages with callback")
        let networkSession = MockNetworkSession(statusCode: 200)

        let config = IterableConfig()
        IterableAPI.initializeForTesting(apiKey: IterableAPITests.apiKey, config: config, networkSession: networkSession)
        IterableAPI.email = "user@example.com"
        
        IterableAPI.get(inAppMessages: 1,
                        onSuccess: { (_) in
                            let expectedQueryParams = [(name: AnyHashable.ITBL_KEY_API_KEY, value: IterableAPITests.apiKey),
                                                       (name: AnyHashable.ITBL_KEY_COUNT, value: 1.description),
                                                       (name: AnyHashable.ITBL_KEY_PLATFORM, value: .ITBL_PLATFORM_IOS),
                                                       (name: AnyHashable.ITBL_KEY_SDK_VERSION, value: IterableAPI.sdkVersion)]
                            TestUtils.validate(request: networkSession.request!,
                                               requestType: .get,
                                               apiEndPoint: .ITBL_ENDPOINT_API,
                                               path: .ITBL_PATH_GET_INAPP_MESSAGES,
                                               queryParams: expectedQueryParams)
                            expectation1.fulfill()
        },
                        onFailure: nil)
        
        wait(for: [expectation1], timeout: testExpectationTimeout)
    }

    func testInAppConsume() {
        let expectation1 = expectation(description: "get in app messages")
        let messageId = UUID().uuidString
        
        let networkSession = MockNetworkSession(statusCode: 200)
        let config = IterableConfig()
        IterableAPI.initializeForTesting(apiKey: IterableAPITests.apiKey, config: config, networkSession: networkSession)
        IterableAPI.email = "user@example.com"
        networkSession.callback = {(_,_,_) in
            TestUtils.validate(request: networkSession.request!,
                               requestType: .post,
                               apiEndPoint: .ITBL_ENDPOINT_API,
                               path: .ITBL_PATH_INAPP_CONSUME,
                               queryParams: [])
            TestUtils.validateElementPresent(withName: "messageId", andValue: messageId, inDictionary: networkSession.getRequestBody())
            expectation1.fulfill()
        }
        IterableAPI.inAppConsume(messageId: messageId)
        wait(for: [expectation1], timeout: testExpectationTimeout)
    }
    
    func testUpdateSubscriptions() {
        let expectation1 = expectation(description: "update subscriptions")
        let emailListIds = ["user1@example.com"]
        let unsubscriptedChannelIds = ["channedl1", "channel2"]
        let unsubscribedMessageTypeIds = ["messageType1" ,"messageType2"]
        
        let networkSession = MockNetworkSession(statusCode: 200)
        networkSession.callback = {(_,_,_) in
            TestUtils.validate(request: networkSession.request!,
                               requestType: .post,
                               apiEndPoint: .ITBL_ENDPOINT_API,
                               path: .ITBL_PATH_UPDATE_SUBSCRIPTIONS,
                               queryParams: [])
            
            let body = networkSession.getRequestBody() as! [String : Any]
            TestUtils.validateMatch(keyPath: KeyPath(AnyHashable.ITBL_KEY_EMAIL_LIST_IDS), value: emailListIds, inDictionary: body)
            TestUtils.validateMatch(keyPath: KeyPath(AnyHashable.ITBL_KEY_UNSUB_CHANNEL), value: unsubscriptedChannelIds, inDictionary: body)
            TestUtils.validateMatch(keyPath: KeyPath(AnyHashable.ITBL_KEY_UNSUB_MESSAGE), value: unsubscribedMessageTypeIds, inDictionary: body)
            expectation1.fulfill()
        }
        let config = IterableConfig()
        TestUtils.getTestUserDefaults().set("user1@example.com", forKey: .ITBL_USER_DEFAULTS_EMAIL_KEY)
        IterableAPI.initializeForTesting(apiKey: IterableAPITests.apiKey, config:config, networkSession: networkSession)
        IterableAPI.updateSubscriptions(emailListIds, unsubscribedChannelIds: unsubscriptedChannelIds, unsubscribedMessageTypeIds: unsubscribedMessageTypeIds)
        wait(for: [expectation1], timeout: testExpectationTimeout)
    }
    
    func testInitializeWithLaunchOptionsAndCustomAction() {
        let expectation1 = expectation(description: "initializeWithLaunchOptions")
        let userInfo: [AnyHashable : Any] = [
            "itbl": [
                "campaignId": 1234,
                "templateId": 4321,
                "isGhostPush": false,
                "messageId": "messageId",
                "defaultAction": [
                    "type": "customAction"
                ]
            ]
        ]
        let launchOptions: [UIApplication.LaunchOptionsKey : Any] = [UIApplication.LaunchOptionsKey.remoteNotification : userInfo]
        let customActionDelegate = MockCustomActionDelegate(returnValue: false)
        customActionDelegate.callback = {(name, _) in
            XCTAssertEqual(name, "customAction")
            expectation1.fulfill()
        }
        let config = IterableConfig()
        config.customActionDelegate = customActionDelegate
        IterableAPI.initializeForTesting(apiKey: IterableAPITests.apiKey,
                               launchOptions: launchOptions,
                               config: config)
        
        wait(for: [expectation1], timeout: testExpectationTimeout)
    }

    func testInitializeWithLaunchOptionsAndUrl() {
        let expectation1 = expectation(description: "initializeWithLaunchOptions")
        let userInfo: [AnyHashable : Any] = [
            "itbl": [
                "campaignId": 1234,
                "templateId": 4321,
                "isGhostPush": false,
                "messageId": "messageId",
                "defaultAction": [
                    "type": "openUrl",
                    "data": "http://somewhere.com"
                ]
            ]
        ]
        let launchOptions: [UIApplication.LaunchOptionsKey : Any] = [UIApplication.LaunchOptionsKey.remoteNotification : userInfo]
        let urlDelegate = MockUrlDelegate(returnValue: true)
        urlDelegate.callback = {(url, _) in
            XCTAssertEqual(url.absoluteString, "http://somewhere.com")
            expectation1.fulfill()
        }
        let config = IterableConfig()
        config.urlDelegate = urlDelegate
        IterableAPI.initializeForTesting(apiKey: IterableAPITests.apiKey,
                               launchOptions: launchOptions,
                               config: config)
        
        wait(for: [expectation1], timeout: testExpectationTimeout)
    }
    
    func testTrackPushOpen() {
        let expectation1 = expectation(description: "trackPushOpen")
        let messageId = UUID().uuidString
        let userInfo: [AnyHashable: Any] = [
            "itbl": [
                "campaignId": 1234,
                "templateId": 4321,
                "messageId": messageId,
                "isGhostPush" : false,
                "defaultAction": [
                    "type": "openUrl",
                    "data": "http://somewhere.com"
                ]
            ]
        ]

        let networkSession = MockNetworkSession(statusCode: 200)
        
        IterableAPI.initializeForTesting(apiKey: IterableAPITests.apiKey,
                               networkSession: networkSession)
        networkSession.callback = {(_, _, _) in
            TestUtils.validate(request: networkSession.request!, apiEndPoint: .ITBL_ENDPOINT_API, path: .ITBL_PATH_TRACK)
            let body = networkSession.getRequestBody() as! [String: Any]
            TestUtils.validateMatch(keyPath: KeyPath("campaignId"), value: 1234, inDictionary: body)
            TestUtils.validateMatch(keyPath: KeyPath("templateId"), value: 4321, inDictionary: body)
            TestUtils.validateMatch(keyPath: KeyPath("messageId"), value: messageId, inDictionary: body)
            expectation1.fulfill()
        }
        IterableAPI.track(pushOpen: userInfo)
        
        wait(for: [expectation1], timeout: testExpectationTimeout)
    }

    func testTrackPushOpenWithDataFields() {
        let expectation1 = expectation(description: "trackPushOpen with datafields")
        let messageId = UUID().uuidString
        let userInfo: [AnyHashable : Any] = [
            "itbl": [
                "campaignId": 1234,
                "templateId": 4321,
                "messageId": messageId,
                "isGhostPush" : false
            ]
        ]
        
        let networkSession = MockNetworkSession(statusCode: 200)
        
        IterableAPI.initializeForTesting(apiKey: IterableAPITests.apiKey,
                               networkSession: networkSession)
        networkSession.callback = {(_, _, _) in
            TestUtils.validate(request: networkSession.request!, apiEndPoint: .ITBL_ENDPOINT_API, path: .ITBL_PATH_TRACK)
            let body = networkSession.getRequestBody() as! [String : Any]
            TestUtils.validateMatch(keyPath: KeyPath("campaignId"), value: 1234, inDictionary: body)
            TestUtils.validateMatch(keyPath: KeyPath("templateId"), value: 4321, inDictionary: body)
            TestUtils.validateMatch(keyPath: KeyPath("messageId"), value: messageId, inDictionary: body)
            let dataFields: Dictionary<String, AnyHashable> = ["appAlreadyRunning" : false, "key1" : "value1"]
            TestUtils.validateMatch(keyPath: KeyPath("dataFields"), value: dataFields, inDictionary: body)
            expectation1.fulfill()
        }
        IterableAPI.track(pushOpen: userInfo, dataFields: ["key1" : "value1"])
        
        wait(for: [expectation1], timeout: testExpectationTimeout)
    }

    func testTrackPushOpenWithCallback() {
        let expectation1 = expectation(description: "trackPushOpen with callback")
        let messageId = UUID().uuidString
        let userInfo: [AnyHashable : Any] = [
            "itbl": [
                "campaignId": 1234,
                "templateId": 4321,
                "messageId": messageId,
                "isGhostPush" : false
            ]
        ]
        
        let networkSession = MockNetworkSession(statusCode: 200)
        
        IterableAPI.initializeForTesting(apiKey: IterableAPITests.apiKey,
                               networkSession: networkSession)
        IterableAPI.track(pushOpen: userInfo, dataFields: ["key1" : "value1"], onSuccess: {_ in
            TestUtils.validate(request: networkSession.request!, apiEndPoint: .ITBL_ENDPOINT_API, path: .ITBL_PATH_TRACK)
            let body = networkSession.getRequestBody() as! [String : Any]
            TestUtils.validateMatch(keyPath: KeyPath("campaignId"), value: 1234, inDictionary: body)
            TestUtils.validateMatch(keyPath: KeyPath("templateId"), value: 4321, inDictionary: body)
            TestUtils.validateMatch(keyPath: KeyPath("messageId"), value: messageId, inDictionary: body)
            let dataFields: Dictionary<String, AnyHashable> = ["appAlreadyRunning" : false, "key1" : "value1"]
            TestUtils.validateMatch(keyPath: KeyPath("dataFields"), value: dataFields, inDictionary: body)
            expectation1.fulfill()
        }, onFailure: nil)
        
        wait(for: [expectation1], timeout: testExpectationTimeout)
    }

    func testTrackPushOpenWithCampaignIdEtc() {
        let expectation1 = expectation(description: "trackPushOpen with campaignId etc")
        let messageId = UUID().uuidString
        
        let networkSession = MockNetworkSession(statusCode: 200)
        
        IterableAPI.initializeForTesting(apiKey: IterableAPITests.apiKey,
                               networkSession: networkSession)
        networkSession.callback = {(_, _, _) in
            TestUtils.validate(request: networkSession.request!, apiEndPoint: .ITBL_ENDPOINT_API, path: .ITBL_PATH_TRACK)
            let body = networkSession.getRequestBody() as! [String : Any]
            TestUtils.validateMatch(keyPath: KeyPath("campaignId"), value: 1234, inDictionary: body)
            TestUtils.validateMatch(keyPath: KeyPath("templateId"), value: 4321, inDictionary: body)
            TestUtils.validateMatch(keyPath: KeyPath("messageId"), value: messageId, inDictionary: body)
            let dataFields: Dictionary<String, AnyHashable> = ["appAlreadyRunning" : true, "key1" : "value1"]
            TestUtils.validateMatch(keyPath: KeyPath("dataFields"), value: dataFields, inDictionary: body, message: "dataFields did not match")
            expectation1.fulfill()
        }
        IterableAPI.track(pushOpen: 1234, templateId: 4321, messageId: messageId, appAlreadyRunning: true, dataFields: ["key1" : "value1"])
        
        wait(for: [expectation1], timeout: testExpectationTimeout)
    }

    func testTrackPushOpenWithCampaignIdEtcWithCallback() {
        let expectation1 = expectation(description: "trackPushOpen with campaignId etc with callback")
        let messageId = UUID().uuidString
        
        let networkSession = MockNetworkSession(statusCode: 200)
        
        IterableAPI.initializeForTesting(apiKey: IterableAPITests.apiKey,
                               networkSession: networkSession)
        IterableAPI.track(pushOpen: 1234,
                          templateId: 4321,
                          messageId: messageId,
                          appAlreadyRunning: true,
                          dataFields: ["key1" : "value1"],
                          onSuccess: {(_) in
                            TestUtils.validate(request: networkSession.request!, apiEndPoint: .ITBL_ENDPOINT_API, path: .ITBL_PATH_TRACK)
                            let body = networkSession.getRequestBody() as! [String : Any]
                            TestUtils.validateMatch(keyPath: KeyPath("campaignId"), value: 1234, inDictionary: body)
                            TestUtils.validateMatch(keyPath: KeyPath("templateId"), value: 4321, inDictionary: body)
                            TestUtils.validateMatch(keyPath: KeyPath("messageId"), value: messageId, inDictionary: body)
                            let dataFields: Dictionary<String, AnyHashable> = ["appAlreadyRunning" : true, "key1" : "value1"]
                            TestUtils.validateMatch(keyPath: KeyPath("dataFields"), value: dataFields, inDictionary: body, message: "dataFields did not match")
                            expectation1.fulfill()
        },
                          onFailure:nil
        )
        
        wait(for: [expectation1], timeout: testExpectationTimeout)
    }
}<|MERGE_RESOLUTION|>--- conflicted
+++ resolved
@@ -351,13 +351,8 @@
             networkSession.callback = nil
             IterableAPI.disableDeviceForCurrentUser(withOnSuccess: { (json) in
                 let body = networkSession.getRequestBody() as! [String : Any]
-<<<<<<< HEAD
-                TestUtils.validate(request: networkSession.request!, requestType: .post, apiEndPoint: .ITBL_ENDPOINT_API, path: .ITBL_PATH_DISABLE_DEVICE, queryParams: [(name: AnyHashable.ITBL_HEADER_API_KEY, value: IterableAPITests.apiKey)])
+                TestUtils.validate(request: networkSession.request!, requestType: .post, apiEndPoint: .ITBL_ENDPOINT_API, path: .ITBL_PATH_DISABLE_DEVICE, queryParams: [])
                 TestUtils.validateElementPresent(withName: AnyHashable.ITBL_KEY_TOKEN, andValue: token.hexString(), inDictionary: body)
-=======
-                TestUtils.validate(request: networkSession.request!, requestType: .post, apiEndPoint: .ITBL_ENDPOINT_API, path: .ITBL_PATH_DISABLE_DEVICE, queryParams: [])
-                TestUtils.validateElementPresent(withName: AnyHashable.ITBL_KEY_TOKEN, andValue: (token as NSData).iteHexadecimalString(), inDictionary: body)
->>>>>>> 33d943c4
                 TestUtils.validateElementPresent(withName: AnyHashable.ITBL_KEY_EMAIL, andValue: "user@example.com", inDictionary: body)
                 expectation.fulfill()
             }) { (errorMessage, data) in
@@ -383,13 +378,8 @@
         networkSession.callback = {(_, _, _) in
             networkSession.callback = {(_, _, _) in
                 let body = networkSession.getRequestBody() as! [String : Any]
-<<<<<<< HEAD
-                TestUtils.validate(request: networkSession.request!, requestType: .post, apiEndPoint: .ITBL_ENDPOINT_API, path: .ITBL_PATH_DISABLE_DEVICE, queryParams: [(name: AnyHashable.ITBL_HEADER_API_KEY, value: IterableAPITests.apiKey)])
+                TestUtils.validate(request: networkSession.request!, requestType: .post, apiEndPoint: .ITBL_ENDPOINT_API, path: .ITBL_PATH_DISABLE_DEVICE, queryParams: [])
                 TestUtils.validateElementPresent(withName: AnyHashable.ITBL_KEY_TOKEN, andValue: token.hexString(), inDictionary: body)
-=======
-                TestUtils.validate(request: networkSession.request!, requestType: .post, apiEndPoint: .ITBL_ENDPOINT_API, path: .ITBL_PATH_DISABLE_DEVICE, queryParams: [])
-                TestUtils.validateElementPresent(withName: AnyHashable.ITBL_KEY_TOKEN, andValue: (token as NSData).iteHexadecimalString(), inDictionary: body)
->>>>>>> 33d943c4
                 TestUtils.validateElementPresent(withName: AnyHashable.ITBL_KEY_EMAIL, andValue: "user@example.com", inDictionary: body)
                 expectation.fulfill()
             }
@@ -413,13 +403,8 @@
             networkSession.callback = nil
             IterableAPI.disableDeviceForAllUsers(withOnSuccess: { (json) in
                 let body = networkSession.getRequestBody() as! [String : Any]
-<<<<<<< HEAD
-                TestUtils.validate(request: networkSession.request!, requestType: .post, apiEndPoint: .ITBL_ENDPOINT_API, path: .ITBL_PATH_DISABLE_DEVICE, queryParams: [(name: AnyHashable.ITBL_HEADER_API_KEY, value: IterableAPITests.apiKey)])
+                TestUtils.validate(request: networkSession.request!, requestType: .post, apiEndPoint: .ITBL_ENDPOINT_API, path: .ITBL_PATH_DISABLE_DEVICE, queryParams: [])
                 TestUtils.validateElementPresent(withName: AnyHashable.ITBL_KEY_TOKEN, andValue: token.hexString(), inDictionary: body)
-=======
-                TestUtils.validate(request: networkSession.request!, requestType: .post, apiEndPoint: .ITBL_ENDPOINT_API, path: .ITBL_PATH_DISABLE_DEVICE, queryParams: [])
-                TestUtils.validateElementPresent(withName: AnyHashable.ITBL_KEY_TOKEN, andValue: (token as NSData).iteHexadecimalString(), inDictionary: body)
->>>>>>> 33d943c4
                 TestUtils.validateElementNotPresent(withName: AnyHashable.ITBL_KEY_EMAIL, inDictionary: body)
                 TestUtils.validateElementNotPresent(withName: AnyHashable.ITBL_KEY_USER_ID, inDictionary: body)
                 expectation.fulfill()
@@ -446,13 +431,8 @@
         networkSession.callback = {(_, _, _) in
             networkSession.callback = {(_, _, _) in
                 let body = networkSession.getRequestBody() as! [String : Any]
-<<<<<<< HEAD
-                TestUtils.validate(request: networkSession.request!, requestType: .post, apiEndPoint: .ITBL_ENDPOINT_API, path: .ITBL_PATH_DISABLE_DEVICE, queryParams: [(name: AnyHashable.ITBL_HEADER_API_KEY, value: IterableAPITests.apiKey)])
+                TestUtils.validate(request: networkSession.request!, requestType: .post, apiEndPoint: .ITBL_ENDPOINT_API, path: .ITBL_PATH_DISABLE_DEVICE, queryParams: [])
                 TestUtils.validateElementPresent(withName: AnyHashable.ITBL_KEY_TOKEN, andValue: token.hexString(), inDictionary: body)
-=======
-                TestUtils.validate(request: networkSession.request!, requestType: .post, apiEndPoint: .ITBL_ENDPOINT_API, path: .ITBL_PATH_DISABLE_DEVICE, queryParams: [])
-                TestUtils.validateElementPresent(withName: AnyHashable.ITBL_KEY_TOKEN, andValue: (token as NSData).iteHexadecimalString(), inDictionary: body)
->>>>>>> 33d943c4
                 TestUtils.validateElementNotPresent(withName: AnyHashable.ITBL_KEY_EMAIL, inDictionary: body)
                 TestUtils.validateElementNotPresent(withName: AnyHashable.ITBL_KEY_USER_ID, inDictionary: body)
                 expectation.fulfill()
