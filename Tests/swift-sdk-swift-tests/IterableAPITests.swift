--- conflicted
+++ resolved
@@ -127,16 +127,12 @@
         wait(for: [expectation], timeout: testExpectationTimeout)
     }
 
-<<<<<<< HEAD
-    func testUpdateEmailWithEmail() {
-        let expectation = XCTestExpectation(description: "testUpdateEmailWithEmail")
-=======
     func testUpdateUserWithUserId() {
         let expectation = XCTestExpectation(description: "testUpdateUserWithUserId")
         
         let userId = UUID().uuidString
         let networkSession = MockNetworkSession(statusCode: 200)
-        IterableAPI.initialize(apiKey: IterableAPITests.apiKey, networkSession: networkSession)
+        IterableAPI.initializeForTesting(apiKey: IterableAPITests.apiKey, networkSession: networkSession)
         IterableAPI.userId = userId
         let dataFields: Dictionary<String, String> = ["var1" : "val1", "var2" : "val2"]
         IterableAPI.updateUser(dataFields, mergeNestedObjects: true, onSuccess: {(json) in
@@ -159,9 +155,8 @@
         wait(for: [expectation], timeout: testExpectationTimeout)
     }
 
-    func testUpdateEmail() {
-        let expectation = XCTestExpectation(description: "testUpdateEmail")
->>>>>>> d4bdbb64
+    func testUpdateEmailWithEmail() {
+        let expectation = XCTestExpectation(description: "testUpdateEmailWIthEmail")
 
         let newEmail = "new_user@example.com"
         let networkSession = MockNetworkSession(statusCode: 200)
