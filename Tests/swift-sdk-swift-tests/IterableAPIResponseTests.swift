--- conflicted
+++ resolved
@@ -10,8 +10,6 @@
 @testable import IterableSDK
 
 class IterableAPIResponseTests: XCTestCase {
-<<<<<<< HEAD
-=======
     func testPlatformAndVersionHeaderInGetRequest() {
         let request = IterableRequestUtil.createGetRequest(forApiEndPoint: .ITBL_ENDPOINT_API,
                                                            path: "",
@@ -31,7 +29,6 @@
         XCTAssertEqual(request.value(forHTTPHeaderField: AnyHashable.ITBL_HEADER_SDK_VERSION), IterableAPI.sdkVersion)
     }
     
->>>>>>> 30136932
     func testResponseCode200() {
         let xpectation = expectation(description: "response code 200")
         let networkSession = MockNetworkSession(statusCode: 200)
