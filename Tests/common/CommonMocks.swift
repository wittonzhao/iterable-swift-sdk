//
//
//  Created by Tapash Majumder on 6/13/18.
//  Copyright © 2018 Iterable. All rights reserved.
//

import Foundation
import UserNotifications

@testable import IterableSDK

@available(iOS 10.0, *)
struct MockNotificationResponse: NotificationResponseProtocol {
    let userInfo: [AnyHashable: Any]
    let actionIdentifier: String
    
    init(userInfo: [AnyHashable: Any], actionIdentifier: String) {
        self.userInfo = userInfo
        self.actionIdentifier = actionIdentifier
    }
    
    var textInputResponse: UNTextInputNotificationResponse? {
        return nil
    }
}

@objcMembers
public class MockUrlDelegate: NSObject, IterableURLDelegate {
    // returnValue = true if we handle the url, else false
    private override convenience init() {
        self.init(returnValue: false)
    }
    
    public init(returnValue: Bool) {
        self.returnValue = returnValue
    }
    
    private (set) var returnValue: Bool
    private (set) var url: URL?
    private (set) var context: IterableActionContext?
    var callback: ((URL, IterableActionContext) -> Void)? = nil
    
    public func handle(iterableURL url: URL, inContext context: IterableActionContext) -> Bool {
        self.url = url
        self.context = context
        callback?(url, context)
        return returnValue
    }
}

@objcMembers
public class MockCustomActionDelegate: NSObject, IterableCustomActionDelegate {
    // returnValue is reserved for future, don't rely on this
    private override convenience init() {
        self.init(returnValue: false)
    }
    
    public init(returnValue: Bool) {
        self.returnValue = returnValue
    }
    
    private (set) var returnValue: Bool
    private (set) var action: IterableAction?
    private (set) var context: IterableActionContext?
    var callback: ((String, IterableActionContext) -> Void)? = nil
    
    public func handle(iterableCustomAction action: IterableAction, inContext context: IterableActionContext) -> Bool {
        self.action = action
        self.context = context
        callback?(action.type, context)
        return returnValue
    }
}

@objcMembers
public class MockUrlOpener : NSObject, UrlOpenerProtocol {
    @objc var ios10OpenedUrl: URL?
    @objc var preIos10openedUrl: URL?
    var callback: ((URL) -> Void)? = nil
    
    public init(callback: ((URL) -> Void)? = nil) {
        self.callback = callback
    }
        
    public func open(url: URL) {
        callback?(url)
        if #available(iOS 10.0, *) {
            ios10OpenedUrl = url
        } else {
            preIos10openedUrl = url
        }
    }
}

@objcMembers
public class MockPushTracker: NSObject, PushTrackerProtocol {
    var campaignId: NSNumber?
    var templateId: NSNumber?
    var messageId: String?
    var appAlreadyRunnnig: Bool = false
    var dataFields: [AnyHashable: Any]?
    var onSuccess: OnSuccessHandler?
    var onFailure: OnFailureHandler?
    public var lastPushPayload: [AnyHashable: Any]?
    
    public func trackPushOpen(_ userInfo: [AnyHashable: Any]) {
        trackPushOpen(userInfo, dataFields: nil)
    }
    
    public func trackPushOpen(_ userInfo: [AnyHashable: Any], dataFields: [AnyHashable: Any]?) {
        trackPushOpen(userInfo, dataFields: dataFields, onSuccess: nil, onFailure: nil)
    }
    
    public func trackPushOpen(_ userInfo: [AnyHashable: Any], dataFields: [AnyHashable: Any]?, onSuccess: OnSuccessHandler?, onFailure: OnFailureHandler?) {
        // save payload
        lastPushPayload = userInfo
        
        if let metadata = IterableNotificationMetadata.metadata(fromLaunchOptions: userInfo), metadata.isRealCampaignNotification() {
            trackPushOpen(metadata.campaignId, templateId: metadata.templateId, messageId: metadata.messageId, appAlreadyRunning: false, dataFields: dataFields, onSuccess: onSuccess, onFailure: onFailure)
        } else {
            onFailure?("Not tracking push open - payload is not an Iterable notification, or a test/proof/ghost push", nil)
        }
    }
    
    public func trackPushOpen(_ campaignId: NSNumber, templateId: NSNumber?, messageId: String?, appAlreadyRunning: Bool, dataFields: [AnyHashable : Any]?) {
        trackPushOpen(campaignId, templateId: templateId, messageId: messageId, appAlreadyRunning: appAlreadyRunning, dataFields: dataFields, onSuccess: nil, onFailure: nil)
    }
    
    public func trackPushOpen(_ campaignId: NSNumber, templateId: NSNumber?, messageId: String?, appAlreadyRunning: Bool, dataFields: [AnyHashable : Any]?, onSuccess: OnSuccessHandler?, onFailure: OnFailureHandler?) {
        self.campaignId = campaignId
        self.templateId = templateId
        self.messageId = messageId
        self.appAlreadyRunnnig = appAlreadyRunning
        self.dataFields = dataFields
        self.onSuccess = onSuccess
        self.onFailure = onFailure
    }
}

@objc public class MockApplicationStateProvider: NSObject, ApplicationStateProviderProtocol {
    private override convenience init() {
        self.init(applicationState: .active)
    }
    
    @objc public init(applicationState: UIApplication.State) {
        self.applicationState = applicationState
    }
    
    public var applicationState: UIApplication.State
}

class MockNetworkSession: NetworkSessionProtocol {
    var url: URL?
    var request: URLRequest?
    var callback: ((Data?, URLResponse?, Error?) -> Void)?
    
    var statusCode: Int
    var data: Data? // This is data returned
    var error: Error?
    
    convenience init(statusCode: Int = 200) {
        self.init(statusCode: statusCode,
                  data: [:].toJsonData(),
                  error: nil)
    }
    
    convenience init(statusCode: Int, json: [AnyHashable : Any], error: Error? = nil) {
        self.init(statusCode: statusCode,
                  data: json.toJsonData(),
                  error: error)
    }
    
    init(statusCode: Int, data: Data?, error: Error? = nil) {
        self.statusCode = statusCode
        self.data = data
        self.error = error
    }
    
    func makeRequest(_ request: URLRequest, completionHandler: @escaping NetworkSessionProtocol.CompletionHandler) {
        DispatchQueue.main.async {
            self.request = request
            let response = HTTPURLResponse(url: request.url!, statusCode: self.statusCode, httpVersion: "HTTP/1.1", headerFields: [:])
            completionHandler(self.data, response, self.error)
            
            self.callback?(self.data, response, self.error)
        }
    }
    
    func makeDataRequest(with url: URL, completionHandler: @escaping NetworkSessionProtocol.CompletionHandler) {
        DispatchQueue.main.async {
            self.url = url
            let response = HTTPURLResponse(url: url, statusCode: self.statusCode, httpVersion: "HTTP/1.1", headerFields: [:])
            completionHandler(self.data, response, self.error)
            
            self.callback?(self.data, response, self.error)
        }
    }
    
    func getRequestBody() -> [AnyHashable: Any] {
        return MockNetworkSession.json(fromData: request!.httpBody!)
    }
    
    static func json(fromData data: Data) -> [AnyHashable: Any] {
        return try! JSONSerialization.jsonObject(with: data, options: []) as! [AnyHashable : Any]
    }
}

class NoNetworkNetworkSession: NetworkSessionProtocol {
    func makeRequest(_ request: URLRequest, completionHandler: @escaping NetworkSessionProtocol.CompletionHandler) {
        DispatchQueue.main.async {
            let response = HTTPURLResponse(url: request.url!, statusCode: 200, httpVersion: "HTTP/1.1", headerFields: [:])
            let error = NSError(domain: NSURLErrorDomain, code: -1009, userInfo: nil)
            completionHandler(try! JSONSerialization.data(withJSONObject: [:], options: []), response, error)
        }
    }

    func makeDataRequest(with url: URL, completionHandler: @escaping NetworkSessionProtocol.CompletionHandler) {
        DispatchQueue.main.async {
            let response = HTTPURLResponse(url: url, statusCode: 200, httpVersion: "HTTP/1.1", headerFields: [:])
            let error = NSError(domain: NSURLErrorDomain, code: -1009, userInfo: nil)
            completionHandler(try! JSONSerialization.data(withJSONObject: [:], options: []), response, error)
        }
    }
}

class MockInAppFetcher: InAppFetcherProtocol {
    var syncCallback: (() -> Void)?
    
    init(messages: [IterableInAppMessage] = []) {
        ITBInfo()
        for message in messages {
            messagesMap[message.messageId] = message
        }
    }
    
    func fetch() -> Future<[IterableInAppMessage], Error> {
        ITBInfo()
        
        syncCallback?()

        return Promise(value: messagesMap.values)
    }
    
    func mockMessagesAvailableFromServer(messages: [IterableInAppMessage], completion: (() -> ())? = nil) {
        ITBInfo()
        
        messagesMap = OrderedDictionary<String, IterableInAppMessage>()
        
        messages.forEach {
            messagesMap[$0.messageId] = $0
        }

        (IterableAPI.inAppManager as! IterableInAppManagerProtocolInternal).onInAppSyncNeeded()

        if let completion = completion {
            DispatchQueue.main.asyncAfter(deadline: .now() + queueFinishTimeInterval) {
                completion()
            }
        }
    }
    
    func mockInAppPayloadFromServer(_ payload: [AnyHashable: Any], completion: (() -> ())? = nil) {
        ITBInfo()
        mockMessagesAvailableFromServer(messages: InAppTestHelper.inAppMessages(fromPayload: payload), completion: completion)
    }

    private var messagesMap = OrderedDictionary<String, IterableInAppMessage>()
    private let queueFinishTimeInterval: TimeInterval = 1.0
}

<<<<<<< HEAD
class MockInAppDisplayer : InAppDisplayerProtocol {
    // when a message is shown this is called back
    var onShow: Promise<IterableInAppMessage, IterableError> = Promise<IterableInAppMessage, IterableError>()
    
=======
class MockInAppDisplayer: InAppDisplayerProtocol {
>>>>>>> 4a8223b0
    func isShowingInApp() -> Bool {
        return showing
    }

    // This is not resolved until a url is clicked.
    func showInApp(message: IterableInAppMessage) -> ShowResult {
        guard showing == false else {
            onShow.reject(with: IterableError.general(description: "showing something else"))
            return .notShown("showing something else")
        }

        result = Promise<URL, IterableError>()

        showing = true

<<<<<<< HEAD
        onShow.resolve(with: message)

        return .shown(result)
    }
=======
    var onShowCallback: ((IterableInAppMessage, ITBURLCallback?) -> Void)?
>>>>>>> 4a8223b0
    
    // Mimics clicking a url
    func click(url: URL) {
        ITBInfo()
        showing = false
        result.resolve(with: url)
    }
    
    private var result = Promise<URL, IterableError>()
    private var showing = false
}

class MockInAppDelegate: IterableInAppDelegate {
    var onNewMessageCallback: ((IterableInAppMessage) -> Void)?
    
    init(showInApp: InAppShowResponse = .show) {
        self.showInApp = showInApp
    }
    
    func onNew(message: IterableInAppMessage) -> InAppShowResponse {
        onNewMessageCallback?(message)
        return showInApp
    }
    
    private let showInApp: InAppShowResponse
}

class MockNotificationCenter: NotificationCenterProtocol {
    func addObserver(_ observer: Any, selector: Selector, name: Notification.Name?, object: Any?) {
        observers.append(Observer(observer: observer as! NSObject, notificationName: name!, selector: selector))
    }
    
    func removeObserver(_ observer: Any) {
        
    }
    
    func post(name: Notification.Name, object: Any?, userInfo: [AnyHashable: Any]?) {
        _ = observers.filter( { $0.notificationName == name } ).map {
            _ = $0.observer.perform($0.selector, with: Notification(name: name))
        }
    }
    
    func addCallback(forNotification notification: Notification.Name, callback: @escaping () -> Void) {
        class CallbackClass : NSObject {
            let callback: () -> Void
            init(callback: @escaping () -> Void) {
                self.callback = callback
            }
            
            @objc func onNotification(notification: Notification) {
                callback()
            }
        }
        
        let callbackClass = CallbackClass(callback: callback)
        addObserver(callbackClass, selector: #selector(callbackClass.onNotification(notification:)), name: notification, object: self)
    }

    private class Observer: NSObject {
        let observer: NSObject
        let notificationName: Notification.Name
        let selector: Selector
        
        init(observer: NSObject, notificationName: Notification.Name, selector: Selector) {
            self.observer = observer
            self.notificationName = notificationName
            self.selector = selector
        }
    }
    
    private var observers = [Observer]()
}

class MockInAppPesister: InAppPersistenceProtocol {
    private var messages = [IterableInAppMessage]()
    
    func getMessages() -> [IterableInAppMessage] {
        return messages
    }
    
    func persist(_ messages: [IterableInAppMessage]) {
        self.messages = messages
    }
    
    func clear() {
        messages.removeAll()
    }
}<|MERGE_RESOLUTION|>--- conflicted
+++ resolved
@@ -268,14 +268,10 @@
     private let queueFinishTimeInterval: TimeInterval = 1.0
 }
 
-<<<<<<< HEAD
 class MockInAppDisplayer : InAppDisplayerProtocol {
     // when a message is shown this is called back
     var onShow: Promise<IterableInAppMessage, IterableError> = Promise<IterableInAppMessage, IterableError>()
     
-=======
-class MockInAppDisplayer: InAppDisplayerProtocol {
->>>>>>> 4a8223b0
     func isShowingInApp() -> Bool {
         return showing
     }
@@ -291,14 +287,10 @@
 
         showing = true
 
-<<<<<<< HEAD
         onShow.resolve(with: message)
 
         return .shown(result)
     }
-=======
-    var onShowCallback: ((IterableInAppMessage, ITBURLCallback?) -> Void)?
->>>>>>> 4a8223b0
     
     // Mimics clicking a url
     func click(url: URL) {
