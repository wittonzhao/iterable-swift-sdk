--- conflicted
+++ resolved
@@ -2,21 +2,14 @@
 All notable changes to this project will be documented in this file.
 This project adheres to [Semantic Versioning](http://semver.org/).
 
-<<<<<<< HEAD
 ## 6.2.0-dev1
 #### Added
 - Inbox
 	- Brand new inbox functionality. Please see documentation for more details.
 
-
-## [6.0.8](https://github.com/Iterable/swift-sdk/releases/tag/6.0.8)
-#### Fixed
-- Carthage support with Xcode 10.2
-=======
 ## 6.1.0
 #### Changed
 - In this version we have changed the way we use in-app notifications. In-app messages are now being sent asynchronously and your code can control the order and time in which an in-app notification will be shown. There is no need to poll for new in-app messages. Please refer to the **in-app messages** section of README file for how to use in-app messages. If you are already using in-app messages, please refer to [migration guide](https://github.com/iterable/swift-sdk##migrating-from-a-version-prior-to-610) section of README file.
->>>>>>> 30136932
 
 ## 6.1.0-beta4
 #### Changed
@@ -57,6 +50,10 @@
 
 #### Fixed
 - nothing yet
+
+## [6.0.8](https://github.com/Iterable/swift-sdk/releases/tag/6.0.8)
+#### Fixed
+- Carthage support with Xcode 10.2
 
 ## [6.0.4](https://github.com/Iterable/swift-sdk/releases/tag/6.0.4)
 #### Added
